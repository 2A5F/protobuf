#!/usr/bin/ruby

require 'test/unit'
require 'google/protobuf/well_known_types'

class TestWellKnownTypes < Test::Unit::TestCase
  def test_timestamp
    ts = Google::Protobuf::Timestamp.new

    assert_equal Time.at(0), ts.to_time

    ts.seconds = 12345
    assert_equal Time.at(12345), ts.to_time
    assert_equal 12345, ts.to_i

    # millisecond accuracy
    time = Time.at(123456, 654321)
<<<<<<< HEAD
    resp = ts.from_time(time)
=======
    ts = Google::Protobuf::Timestamp.from_time(time)
>>>>>>> d08bc71c
    assert_equal 123456, ts.seconds
    assert_equal 654321000, ts.nanos
    assert_equal time, ts.to_time
    assert_equal resp, ts

    # nanosecond accuracy
    time = Time.at(123456, Rational(654321321, 1000))
<<<<<<< HEAD
    resp = ts.from_time(time)
    assert_equal 123456, ts.seconds
    assert_equal 654321321, ts.nanos
    assert_equal time, ts.to_time
    assert_equal resp, ts

    # Class based initialisation using from_time
    time = Time.at(123456, Rational(654321321, 1000))
    ts = Google::Protobuf::Timestamp.from_time(time)
    assert_equal 123456, ts.seconds
    assert_equal 654321000, ts.nanos
    assert_equal time, ts.to_time
=======
    ts = Google::Protobuf::Timestamp.from_time(time)
    assert_equal 654321321, ts.nanos
    assert_equal time, ts.to_time

    # Instance method returns the same value as class method
    assert_equal Google::Protobuf::Timestamp.new.from_time(time),
                 Google::Protobuf::Timestamp.from_time(time)
>>>>>>> d08bc71c
  end

  def test_duration
    duration = Google::Protobuf::Duration.new(seconds: 123, nanos: 456)
    assert_equal 123.000000456, duration.to_f
  end

  def test_struct
    struct = Google::Protobuf::Struct.new

    substruct = {
      "subkey" => 999,
      "subkey2" => false
    }

    sublist = ["abc", 123, {"deepkey" => "deepval"}]

    struct["number"] = 12345
    struct["boolean-true"] = true
    struct["boolean-false"] = false
    struct["null"] = nil
    struct["string"] = "abcdef"
    struct["substruct"] = substruct
    struct["sublist"] = sublist

    assert_equal 12345, struct["number"]
    assert_equal true, struct["boolean-true"]
    assert_equal false, struct["boolean-false"]
    assert_equal nil, struct["null"]
    assert_equal "abcdef", struct["string"]
    assert_equal(Google::Protobuf::Struct.from_hash(substruct),
                 struct["substruct"])
    assert_equal(Google::Protobuf::ListValue.from_a(sublist),
                 struct["sublist"])

    assert_equal true, struct.has_key?("null")
    assert_equal false, struct.has_key?("missing_key")

    should_equal = {
      "number" => 12345,
      "boolean-true" => true,
      "boolean-false" => false,
      "null" => nil,
      "string" => "abcdef",
      "substruct" => {
        "subkey" => 999,
        "subkey2" => false
      },
      "sublist" => ["abc", 123, {"deepkey" => "deepval"}]
    }

    list = struct["sublist"]
    list.is_a?(Google::Protobuf::ListValue)
    assert_equal "abc", list[0]
    assert_equal 123, list[1]
    assert_equal({"deepkey" => "deepval"}, list[2].to_h)

    # to_h returns a fully-flattened Ruby structure (Hash and Array).
    assert_equal(should_equal, struct.to_h)

    # Test that we can safely access a missing key
    assert_equal(nil, struct["missing_key"])

    # Test that we can assign Struct and ListValue directly.
    struct["substruct"] = Google::Protobuf::Struct.from_hash(substruct)
    struct["sublist"] = Google::Protobuf::ListValue.from_a(sublist)

    assert_equal(should_equal, struct.to_h)

    struct["sublist"] << nil
    should_equal["sublist"] << nil

    assert_equal(should_equal, struct.to_h)
    assert_equal(should_equal["sublist"].length, struct["sublist"].length)

    assert_raise Google::Protobuf::UnexpectedStructType do
      struct[123] = 5
    end

    assert_raise Google::Protobuf::UnexpectedStructType do
      struct[5] = Time.new
    end

    assert_raise Google::Protobuf::UnexpectedStructType do
      struct[5] = [Time.new]
    end

    assert_raise Google::Protobuf::UnexpectedStructType do
      struct[5] = {123 => 456}
    end

    assert_raise Google::Protobuf::UnexpectedStructType do
      struct = Google::Protobuf::Struct.new
      struct.fields["foo"] = Google::Protobuf::Value.new
      # Tries to return a Ruby value for a Value class whose type
      # hasn't been filled in.
      struct["foo"]
    end
  end

  def test_any
    ts = Google::Protobuf::Timestamp.new(seconds: 12345, nanos: 6789)

    any = Google::Protobuf::Any.new
    any.pack(ts)

    assert any.is(Google::Protobuf::Timestamp)
    assert_equal ts, any.unpack(Google::Protobuf::Timestamp)

    any = Google::Protobuf::Any.pack(ts)

    assert any.is(Google::Protobuf::Timestamp)
    assert_equal ts, any.unpack(Google::Protobuf::Timestamp)
  end

  def test_struct_init
    s = Google::Protobuf::Struct.new(fields: {'a' => Google::Protobuf::Value.new({number_value: 4.4})})
    assert_equal 4.4, s['a']

    s = Google::Protobuf::Struct.new(fields: {'a' => {number_value: 2.2}})
    assert_equal 2.2, s['a']

    s = Google::Protobuf::Struct.new(fields: {a: {number_value: 1.1}})
    assert_equal 1.1, s[:a]
  end

  def test_struct_nested_init
    s = Google::Protobuf::Struct.new(
      fields: {
        'a' => {string_value: 'A'},
        'b' => {struct_value: {
          fields: {
            'x' => {list_value: {values: [{number_value: 1.0}, {string_value: "ok"}]}},
            'y' => {bool_value: true}}}
        },
        'c' => {struct_value: {}}
      }
    )
    assert_equal 'A', s['a']
    assert_equal 'A', s[:a]
    expected_b_x = [Google::Protobuf::Value.new(number_value: 1.0), Google::Protobuf::Value.new(string_value: "ok")]
    assert_equal expected_b_x, s['b']['x'].values
    assert_equal expected_b_x, s[:b][:x].values
    assert_equal expected_b_x, s['b'][:x].values
    assert_equal expected_b_x, s[:b]['x'].values
    assert_equal true, s['b']['y']
    assert_equal true, s[:b][:y]
    assert_equal true, s[:b]['y']
    assert_equal true, s['b'][:y]
    assert_equal Google::Protobuf::Struct.new, s['c']
    assert_equal Google::Protobuf::Struct.new, s[:c]

    s = Google::Protobuf::Struct.new(
      fields: {
        a: {string_value: 'Eh'},
        b: {struct_value: {
          fields: {
            y: {bool_value: false}}}
        }
      }
    )
    assert_equal 'Eh', s['a']
    assert_equal 'Eh', s[:a]
    assert_equal false, s['b']['y']
    assert_equal false, s[:b][:y]
    assert_equal false, s['b'][:y]
    assert_equal false, s[:b]['y']
  end

  def test_b8325
    value_field = Google::Protobuf::ListValue.descriptor.lookup("values")
    proto = Google::Protobuf::ListValue.new(
        values: [Google::Protobuf::Value.new(string_value: "Hello")]
    )
    assert_equal '[<Google::Protobuf::Value: string_value: "Hello">]', value_field.get(proto).inspect
  end
end<|MERGE_RESOLUTION|>--- conflicted
+++ resolved
@@ -15,11 +15,7 @@
 
     # millisecond accuracy
     time = Time.at(123456, 654321)
-<<<<<<< HEAD
     resp = ts.from_time(time)
-=======
-    ts = Google::Protobuf::Timestamp.from_time(time)
->>>>>>> d08bc71c
     assert_equal 123456, ts.seconds
     assert_equal 654321000, ts.nanos
     assert_equal time, ts.to_time
@@ -27,7 +23,6 @@
 
     # nanosecond accuracy
     time = Time.at(123456, Rational(654321321, 1000))
-<<<<<<< HEAD
     resp = ts.from_time(time)
     assert_equal 123456, ts.seconds
     assert_equal 654321321, ts.nanos
@@ -40,16 +35,11 @@
     assert_equal 123456, ts.seconds
     assert_equal 654321000, ts.nanos
     assert_equal time, ts.to_time
-=======
-    ts = Google::Protobuf::Timestamp.from_time(time)
-    assert_equal 654321321, ts.nanos
-    assert_equal time, ts.to_time
-
-    # Instance method returns the same value as class method
+
+      # Instance method returns the same value as class method
     assert_equal Google::Protobuf::Timestamp.new.from_time(time),
                  Google::Protobuf::Timestamp.from_time(time)
->>>>>>> d08bc71c
-  end
+end
 
   def test_duration
     duration = Google::Protobuf::Duration.new(seconds: 123, nanos: 456)
