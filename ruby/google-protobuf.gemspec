--- conflicted
+++ resolved
@@ -1,10 +1,6 @@
 Gem::Specification.new do |s|
   s.name        = "google-protobuf"
-<<<<<<< HEAD
-  s.version     = "3.16.0"
-=======
   s.version     = "3.17.0.rc.1"
->>>>>>> 7025f37c
   git_tag       = "v#{s.version.to_s.sub('.rc.', '-rc')}" # Converts X.Y.Z.rc.N to vX.Y.Z-rcN, used for the git tag
   s.licenses    = ["BSD-3-Clause"]
   s.summary     = "Protocol Buffers"
