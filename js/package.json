{
  "name": "google-protobuf",
<<<<<<< HEAD
  "version": "3.12.0",
=======
  "version": "3.12.2",
>>>>>>> 678da4f7
  "description": "Protocol Buffers for JavaScript",
  "main": "google-protobuf.js",
  "files": [
    "google"
  ],
  "dependencies": {},
  "devDependencies": {
    "glob": "~7.1.4",
    "google-closure-compiler": "~20190819.0.0",
    "google-closure-library": "~20190819.0.0",
    "gulp": "~4.0.2",
    "jasmine": "~3.4.0"
  },
  "scripts": {
    "test": "node ./node_modules/gulp/bin/gulp.js test"
  },
  "repository": {
    "type": "git",
    "url": "https://github.com/protocolbuffers/protobuf/tree/master/js"
  },
  "author": "Google Protocol Buffers Team",
  "license": "BSD-3-Clause"
}<|MERGE_RESOLUTION|>--- conflicted
+++ resolved
@@ -1,10 +1,6 @@
 {
   "name": "google-protobuf",
-<<<<<<< HEAD
-  "version": "3.12.0",
-=======
   "version": "3.12.2",
->>>>>>> 678da4f7
   "description": "Protocol Buffers for JavaScript",
   "main": "google-protobuf.js",
   "files": [
