--- conflicted
+++ resolved
@@ -37,11 +37,7 @@
 #include "upb.h"
 
 #define PHP_PROTOBUF_EXTNAME "protobuf"
-<<<<<<< HEAD
-#define PHP_PROTOBUF_VERSION "3.12.0"
-=======
 #define PHP_PROTOBUF_VERSION "3.12.2"
->>>>>>> 678da4f7
 
 #define MAX_LENGTH_OF_INT64 20
 #define SIZEOF_INT64 8
