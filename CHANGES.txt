--- conflicted
+++ resolved
@@ -1,4 +1,3 @@
-<<<<<<< HEAD
 2022-07-01 Unreleased version
   C++
   * cpp_generated_lib_linked support is removed in protoc
@@ -81,7 +80,7 @@
   Compiler
   * Print full path name of source .proto file on error
   * Include proto message type in the annotation comments.
-=======
+
 2022-10-26 version 21.9 (C++/Java/Python/PHP/Objective-C/C#/Ruby)
 
   C++
@@ -92,7 +91,6 @@
 
   Ruby
   * Replace libc strdup usage with internal impl to restore musl compat (#10818)
->>>>>>> ba017798
 
 2022-10-18 version 21.8 (C++/Java/Python/PHP/Objective-C/C#/Ruby)
 
@@ -108,10 +106,6 @@
   Ruby
   * Auto capitalize enums name in Ruby (#10454) (#10763)
 
-<<<<<<< HEAD
-=======
-
->>>>>>> ba017798
 2022-09-29 version 21.7 (C++/Java/Python/PHP/Objective-C/C#/Ruby)
   Java
   * Refactoring java full runtime to reuse sub-message builders and prepare to
