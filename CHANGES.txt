<<<<<<< HEAD
2022-07-01 Unreleased version
  C++
  * cpp_generated_lib_linked support is removed in protoc
  * Reduced .pb.o object file size slightly by explicitly instantiating
    InternalMetadata templates in the runtime.
  * Add C++20 keywords guarded by PROTOBUF_FUTURE_CPP20_KEYWORDS
  * Fixed crash in ThreadLocalStorage for pre-C++17 compilers on 32-bit ARM.
  * Clarified that JSON API non-OK statuses are not a stable API.
  * Added a default implementation of MessageDifferencer::Reporter methods.
  * proto2::MapPair is now an alias to std::pair.
  * Hide C++ RepeatedField::UnsafeArenaSwap
  * Use table-driven parser for reflection based objects.
  * Update Map's InternalSwap() to take a pointer to the other Map.
  * Add ARM-optimized Varint decoding functions.
  * Minor optimization for parsing groups
  * Declare ReflectiveProtoHook class
  * Reduce size of VarintParse code in protocol buffers, by calling the shared
    routine after handling just one-byte varint encoding inline, rather than
    handling one-byte and two-byte varints inline.
  * Avoid inlining some large heavily duplicated routines in repeated_ptr_field.h
  * Add ReflectiveProtoHook to Reflection.
  * Turns on table-driven parser for reflection based objects.
  * Save code space by avoiding inlining of large-in-aggregate code-space MessageLite::~MessageLite destructor.
  * Undefine the macro `linux` when compiling protobuf
  * Reduce memory consumption of MessageSet parsing.
  * Save code space by avoiding inlining of large-in-aggregate code-space MessageLite::~MessageLite destructor.
  * Breaking change: delete Arena::Init
  * Make a PROTOBUF_POISON/UNPOISON to reduce noise in the source
  * Put alignment functions in "arena_align.h"
  * Split off `cleanup` arena functions into "arena_cleanup.h"
  * Fix signed / unsigned match in CHECK_EQ
  * Kill Atomic<>. it's not pulling it's weight
  * Move AllocationPolicy out of arena_impl, and unify arena_config for bazel
  * Fix failure case in table-driven parser.
  * Add a new JSON parser.
  * Removed old JSON parsing code.
  * Introduce the Printer::{SetRedactDebugString,SetRandomizeDebugString} private flags.
  * Introduce global flags to control Printer::{SetRedactDebugString, SetRandomizeDebugString}.
  * proto3 string fields no longer trigger clang-tidy warning bugprone-branch-clone.


  Kotlin
  * Suppress deprecation warnings in Kotlin generated code.
  * Kotlin generated code comments now use kdoc format instead of javadoc.
  * Escape keywords in package names in proto generated code
  * Add Kotlin enum int value getters and setters

  Java
  * Performance improvement for repeated use of FieldMaskUtil#merge by caching
    constructed FieldMaskTrees.
  * Optimized Java proto serialization gencode for protos having many extension ranges with few fields in between.
  * More thoroughly annotate public generated code in Java lite protocol buffers.
  * Fixed Bug in proto3 java lite repeated enum fields. Failed to call copyOnWrite before modifying previously built message. Causes modification to already "built" messages that should be immutable.
  * Fix Java reflection serialization of empty packed fields.
  * Refactoring java full runtime to reuse sub-message builders and prepare to migrate parsing logic from parse constructor to builder.
  * Fix TextFormat parser to build up recurring (but supposedly not repeated) sub-messages directly from text rather than building a new sub-message and merging the fully formed message into the existing field.
  * Make message-type extensions merge from wire-format instead of building up instances and merging afterwards. This has much better performance.
  * Change the Lite runtime to prefer merging from the wireformat into mutable messages rather than building up a new immutable object before merging. This way results in fewer allocations and copy operations.
  * Move proto wireformat parsing functionality from the private "parsing constructor" to the Builder class.

  Python
  * Changes ordering of printed fields in .pyi files from lexicographic to the same ordering found in the proto descriptor.
  * Adds GeneratedCodeInfo annotations to python proto .pyi outputs as a base64 encoded docstring in the last line of the .pyi file for code analysis tools.
  * Fix message factory's behavior in python cpp extension to return same message classes for same descriptor, even if the factories are different.
  * Add type annotation for enum value fields in enum classes.

  Compiler
  * Print full path name of source .proto file on error
=======
2022-10-18 version 21.8 (C++/Java/Python/PHP/Objective-C/C#/Ruby)

  Other
  * Fix for grpc.tools #17995 & protobuf #7474 (handle UTF-8 paths in argumentfile) (#10721)

  C++
  * 21.x No longer define no_threadlocal on OpenBSD (#10743)

  Java
  * Mark default instance as immutable first to avoid race during static initialization of default instances (#10771)

  Ruby
  * Auto capitalize enums name in Ruby (#10454) (#10763)

>>>>>>> 591fe403

2022-09-29 version 21.7 (C++/Java/Python/PHP/Objective-C/C#/Ruby)
  Java
  * Refactoring java full runtime to reuse sub-message builders and prepare to
    migrate parsing logic from parse constructor to builder.
  * Move proto wireformat parsing functionality from the private "parsing
    constructor" to the Builder class.
  * Change the Lite runtime to prefer merging from the wireformat into mutable
    messages rather than building up a new immutable object before merging. This
    way results in fewer allocations and copy operations.
  * Make message-type extensions merge from wire-format instead of building up
    instances and merging afterwards. This has much better performance.
  * Fix TextFormat parser to build up recurring (but supposedly not repeated)
    sub-messages directly from text rather than building a new sub-message and
    merging the fully formed message into the existing field.

2022-09-13 version 21.6 (C++/Java/Python/PHP/Objective-C/C#/Ruby)

C++
* Reduce memory consumption of MessageSet parsing

2022-08-09 version 21.5 (C++/Java/Python/PHP/Objective-C/C#/Ruby)

  PHP
  * Added getContainingOneof and getRealContainingOneof to descriptor.
  * fix PHP readonly legacy files for nested messages

  Python
  * Fixed comparison of maps in Python.

2022-07-25 version 21.4 (C++/Java/Python/PHP/Objective-C/C#/Ruby)

  C++
  * Reduce the required alignment of ArenaString from 8 to 4 (#10298)


2022-07-19 version 21.3 (C++/Java/Python/PHP/Objective-C/C#/Ruby)
  C++
  * Add header search paths to Protobuf-C++.podspec (#10024)
  * Fixed Visual Studio constinit errors (#10232)
  * Fix #9947: make the ABI compatible between debug and non-debug builds (#10271)

  UPB
  * Allow empty package names (fixes behavior regression in 4.21.0)
  * Fix a SEGV bug when comparing a non-materialized sub-message (#10208)
  * Fix several bugs in descriptor mapping containers (eg. descriptor.services_by_name)
    * for x in mapping now yields keys rather than values, to match Python conventions and the behavior of the old library.
    * Lookup operations now correctly reject unhashable types as map keys.
    * We implement repr() to use the same format as dict.
  * Fix maps to use the ScalarMapContainer class when appropriate
  * Fix bug when parsing an unknown value in a proto2 enum extension (protocolbuffers/upb#717)

  PHP
  * Add "readonly" as a keyword for PHP and add previous classnames to descriptor pool (#10041)

  Python
  * Make //:protobuf_python and //:well_known_types_py_pb2 public (#10118)

  Bazel
  * Add back a filegroup for :well_known_protos (#10061)

2022-06-27 version 21.2 (C++/Java/Python/PHP/Objective-C/C#/Ruby)
  C++
  * ArenaString improvements (fix alignment issue)

  PHP
  * API changes for OneOf  (#10102)


2022-05-27 version 21.1 (C++/Java/Python/PHP/Objective-C/C#/Ruby)

  C++
  * cmake: Revert "Fix cmake install targets (#9822)" (#10060)
  * Remove Abseil dependency from CMake build (#10056)

  Python
  * Update python wheel metadata with more information incl. required python version (#10058)
  * Fix segmentation fault when instantiating field via repeated field assignment (#10066)

2022-05-25 version 21.0 (C++/Java/Python/PHP/Objective-C/C#/Ruby)

  C++
  * cmake: Call get_filename_component() with DIRECTORY mode instead of PATH mode (#9614)
  * Escape GetObject macro inside protoc-generated code (#9739)
  * Update CMake configuration to add a dependency on Abseil (#9793)
  * Fix cmake install targets (#9822)
  * Use __constinit only in GCC 12.2 and up (#9936)

  Java
  * Update protobuf_version.bzl to separate protoc and per-language java … (#9900)

  Python
  * Increment python major version to 4 in version.json for python upb (#9926)
  * The C extension module for Python has been rewritten to use the upb library.
    This is expected to deliver significant performance benefits, especially when
    parsing large payloads.  There are some minor breaking changes, but these
    should not impact most users.  For more information see:
    https://developers.google.com/protocol-buffers/docs/news/2022-05-06#python-updates
  * Fixed win32 build and fixed str(message) on all Windows platforms. (#9976)
  * The binary wheel for macOS now supports Apple silicon.

  PHP
  * [PHP] fix PHP build system (#9571)
  * Fix building packaged PHP extension (#9727)
  * fix: reserve "ReadOnly" keyword for PHP 8.1 and add compatibility (#9633)
  * fix: phpdoc syntax for repeatedfield parameters (#9784)
  * fix: phpdoc for repeatedfield (#9783)
  * Change enum string name for reserved words (#9780)
  * chore: [PHP] fix phpdoc for MapField keys (#9536)
  * Fixed PHP SEGV by not writing to shared memory for zend_class_entry. (#9996)

  Ruby
  * Allow pre-compiled binaries for ruby 3.1.0 (#9566)
  * Implement `respond_to?` in RubyMessage (#9677)
  * [Ruby] Fix RepeatedField#last, #first inconsistencies (#9722)
  * Do not use range based UTF-8 validation in truffleruby (#9769)
  * Improve range handling logic of `RepeatedField` (#9799)
  * Support x64-mingw-ucrt platform

  Other
  * [Kotlin] remove redundant public modifiers for compiled code (#9642)
  * [C#] Update GetExtension to support getting typed value (#9655)
  * Fix invalid dependency manifest when using `descriptor_set_out` (#9647)
  * Fix C# generator handling of a field named "none" in a oneof (#9636)
  * Add initial version.json file for 21-dev (#9840)
  * Remove duplicate java generated code (#9909)
  * Cherry-pick PR #9981 into 21.x branch (#10000)


2022-05-19 version 21.0-rc2(C++/Java/Python/PHP/Objective-C/C#/Ruby)

  Python
  * Fix windows builds
  * Throw more helpful error if generated code is out of date
  * Fixed two reference leaks

  Ruby
  * Support x64-mingw-ucrt platform

  PHP
  * Fix SEGV by not writing to shared memory for zend_class_entry

  C#
  * Suppress warning CS8981

  Other
  * Fix Maven release to release actual osx_aarch64 binary
  * Fix protoc zips to have the proto files for well known types

2022-05-10 version 21.0-rc1 (C++/Java/Python/PHP/Objective-C/C#/Ruby)

  C++
  * Rename main cmake/CMakeLists.txt to CMakeLists.txt (#9603)
  * avoid allocating memory if all extension are cleared (#9345)
  * cmake: Call get_filename_component() with DIRECTORY mode instead of PATH mode (#9614)
  * Escape GetObject macro inside protoc-generated code (#9739)
  * Update CMake configuration to add a dependency on Abseil (#9793)
  * Use __constinit only in GCC 12.2 and up (#9936)
  * Refactor generated message class layout
  * Optimize tokenizer ParseInteger by removing division
  * Reserve exactly the right amount of capacity in ExtensionSet::MergeFrom
  * Parse FLT_MAX correctly when represented in JSON

  Java
  * Update protobuf_version.bzl to separate protoc and per-language java … (#9900)
  * 6x speedup in ArrayEncoder.writeUInt32NotTag
  * Java generated code is no longer compatible with runtimes 2.6.1 and earlier

  Python
  * Increment python major version to 4 in version.json for python upb (#9926)
  * The C extension module for Python has been rewritten to use the upb library.
    This is expected to deliver significant performance benefits, especially when
    parsing large payloads.  There are some minor breaking changes, but these
    should not impact most users.  For more information see:
    https://developers.google.com/protocol-buffers/docs/news/2022-05-06#python-updates
  * Due to the breaking changes for Python, the major version number for Python
    has been incremented.
  * The binary wheel for macOS now supports Apple silicon.
  * In TextFormat, transform UnicodeDecodeError into ParseError.


  PHP
  * chore: [PHP] fix phpdoc for MapField keys (#9536)
  * [PHP] Remove unnecessary zval initialization (#9600)
  * [PHP] fix PHP build system (#9571)
  * Fix building packaged PHP extension (#9727)
  * fix: reserve "ReadOnly" keyword for PHP 8.1 and add compatibility (#9633)
  * fix: phpdoc syntax for repeatedfield parameters (#9784)
  * fix: phpdoc for repeatedfield (#9783)
  * Change enum string name for reserved words (#9780)
  * Fixed composer.json to only advertise compatibility with PHP 7.0+.  (#9819)

  Ruby
  * Allow pre-compiled binaries for ruby 3.1.0 (#9566)
  * Implement `respond_to?` in RubyMessage (#9677)
  * [Ruby] Fix RepeatedField#last, #first inconsistencies (#9722)
  * Do not use range based UTF-8 validation in truffleruby (#9769)
  * Improve range handling logic of `RepeatedField` (#9799)
  * Disable the aarch64 build on macOS until it can be fixed. (#9816)

  Other
  * [Kotlin] remove redundant public modifiers for compiled code (#9642)
  * [C#] Update GetExtension to support getting typed value (#9655)
  * Fix invalid dependency manifest when using `descriptor_set_out` (#9647)
  * Fix C# generator handling of a field named "none" in a oneof (#9636)
  * Add initial version.json file for 21-dev (#9840)
  * Remove duplicate java generated code (#9909)
  * Fix versioning issues in 3.20.0

  Compiler
  * Protoc outputs the list of suggested field numbers when invalid field
    numbers are specified in the .proto file.
  * Require package names to be less than 512 bytes in length

2022-04-21 version 3.20.1 (C++/Java/Python/PHP/Objective-C/C#/Ruby/JavaScript)

  PHP
  * Fix building packaged PHP extension (#9727)

  Other
  * Fix versioning issues in 3.20.0

2022-03-04 version 3.20.0 (C++/Java/Python/PHP/Objective-C/C#/Ruby/JavaScript)

  Ruby
  * Dropped Ruby 2.3 and 2.4 support for CI and releases. (#9311)
  * Added Ruby 3.1 support for CI and releases (#9566).
  * Message.decode/encode: Add recursion_limit option (#9218/#9486)
  * Allocate with xrealloc()/xfree() so message allocation is visible to the
    Ruby GC.  In certain tests this leads to much lower memory usage due to more
    frequent GC runs (#9586).
  * Fix conversion of singleton classes in Ruby (#9342)
  * Suppress warning for intentional circular require (#9556)
  * JSON will now output shorter strings for double and float fields when possible
    without losing precision.
  * Encoding and decoding of binary format will now work properly on big-endian
    systems.
  * UTF-8 verification was fixed to properly reject surrogate code points.
  * Unknown enums for proto2 protos now properly implement proto2's behavior of
    putting such values in unknown fields.

  Java
  * Revert "Standardize on Array copyOf" (#9400)
  * Resolve more java field accessor name conflicts (#8198)
  * Don't support map fields in DynamicMessage.Builder.{getFieldBuilder,getRepeatedFieldBuilder}
  * Fix parseFrom to only throw InvalidProtocolBufferException
  * InvalidProtocolBufferException now allows arbitrary wrapped Exception types.
  * Fix bug in `FieldSet.Builder.mergeFrom`
  * Flush CodedOutputStream also flushes underlying OutputStream
  * When oneof case is the same and the field type is Message, merge the
    subfield. (previously it was replaced.)’
  * Add @CheckReturnValue to some protobuf types
  * Report original exceptions when parsing JSON
  * Add more info to @deprecated javadoc for set/get/has methods
  * Fix initialization bug in doc comment line numbers
  * Fix comments for message set wire format.

  Kotlin
  * Add test scope to kotlin-test for protobuf-kotlin-lite (#9518)
  * Add orNull extensions for optional message fields.
  * Add orNull extensions to all proto3 message fields.

  Python
  * Dropped support for Python < 3.7 (#9480)
  * Protoc is now able to generate python stubs (.pyi) with --pyi_out
  * Pin multibuild scripts to get manylinux1 wheels back (#9216)
  * Fix type annotations of some Duration and Timestamp methods.
  * Repeated field containers are now generic in field types and could be used
    in type annotations.
  * Protobuf python generated codes are simplified. Descriptors and message
    classes' definitions are now dynamic created in internal/builder.py.
    Insertion Points for messages classes are discarded.
  * has_presence is added for FieldDescriptor in python
  * Loosen indexing type requirements to allow valid __index__() implementations
    rather than only PyLongObjects.
  * Fix the deepcopy bug caused by not copying message_listener.
  * Added python JSON parse recursion limit (default 100)
  * Path info is added for python JSON parse errors
  * Pure python repeated scalar fields will not able to pickle. Convert to list
    first.
  * Timestamp.ToDatetime() now accepts an optional tzinfo parameter. If
    specified, the function returns a timezone-aware datetime in the given time
    zone. If omitted or None, the function returns a timezone-naive UTC datetime
    (as previously).
  * Adds client_streaming and server_streaming fields to MethodDescriptor.
  * Add "ensure_ascii" parameter to json_format.MessageToJson. This allows smaller
    JSON serializations with UTF-8 or other non-ASCII encodings.
  * Added experimental support for directly assigning numpy scalars and array.
  * Improve the calculation of public_dependencies in DescriptorPool.
  * [Breaking Change] Disallow setting fields to numpy singleton arrays or repeated fields to numpy
    multi-dimensional arrays. Numpy arrays should be indexed or flattened explicitly before assignment.

  Compiler
  * Migrate IsDefault(const std::string*) and UnsafeSetDefault(const std::string*)
  * Implement strong qualified tags for TaggedPtr
  * Rework allocations to power-of-two byte sizes.
  * Migrate IsDefault(const std::string*) and UnsafeSetDefault(const std::string*)
  * Implement strong qualified tags for TaggedPtr
  * Make TaggedPtr Set...() calls explicitly spell out the content type.
  * Check for parsing error before verifying UTF8.
  * Enforce a maximum message nesting limit of 32 in the descriptor builder to
    guard against stack overflows
  * Fixed bugs in operators for RepeatedPtrIterator
  * Assert a maximum map alignment for allocated values
  * Fix proto1 group extension protodb parsing error
  * Do not log/report the same descriptor symbol multiple times if it contains
    more than one invalid character.
  * Add UnknownFieldSet::SerializeToString and SerializeToCodedStream.
  * Remove explicit default pointers and deprecated API from protocol compiler

  Arenas
  * Change Repeated*Field to reuse memory when using arenas.
  * Implements pbarenaz for profiling proto arenas
  * Introduce CreateString() and CreateArenaString() for cleaner semantics
  * Fix unreferenced parameter for MSVC builds
  * Add UnsafeSetAllocated to be used for one-of string fields.
  * Make Arena::AllocateAligned() a public function.
  * Determine if ArenaDtor related code generation is necessary in one place.
  * Implement on demand register ArenaDtor for InlinedStringField

  C++
  * Enable testing via CTest (#8737)
  * Add option to use external GTest in CMake (#8736)
  * CMake: Set correct sonames for libprotobuf-lite.so and libprotoc.so (#8635) (#9529)
  * Add cmake option `protobuf_INSTALL` to not install files (#7123)
  * CMake: Allow custom plugin options e.g. to generate mocks (#9105)
  * CMake: Use linker version scripts (#9545)
  * Manually *struct Cord fields to work better with arenas.
  * Manually destruct map fields.
  * Generate narrower code
  * Fix https://github.com/protocolbuffers/protobuf/issues/9378 by removing
    shadowed _cached_size_ field
  * Remove GetPointer() and explicit nullptr defaults.
  * Add proto_h flag for speeding up large builds
  * Add missing overload for reference wrapped fields.
  * Add MergedDescriptorDatabase::FindAllFileNames()
  * RepeatedField now defines an iterator type instead of using a pointer.
  * Remove obsolete macros GOOGLE_PROTOBUF_HAS_ONEOF and GOOGLE_PROTOBUF_HAS_ARENAS.

  PHP
  * Fix: add missing reserved classnames (#9458)
  * PHP 8.1 compatibility (#9370)

  C#
  * Fix trim warnings (#9182)
  * Fixes NullReferenceException when accessing FieldDescriptor.IsPacked (#9430)
  * Add ToProto() method to all descriptor classes (#9426)
  * Add an option to preserve proto names in JsonFormatter (#6307)

  Objective-C
  * Add prefix_to_proto_package_mappings_path option. (#9498)
  * Rename `proto_package_to_prefix_mappings_path` to `package_to_prefix_mappings_path`. (#9552)
  * Add a generation option to control use of forward declarations in headers. (#9568)

2022-01-28 version 3.19.4 (C++/Java/Python/PHP/Objective-C/C#/Ruby/JavaScript)

  Python
  * Make libprotobuf symbols local on OSX to fix issue #9395 (#9435)

  Ruby
  * Fixed a data loss bug that could occur when the number of `optional`
    fields in a message is an exact multiple of 32. (#9440).

  PHP
  * Fixed a data loss bug that could occur when the number of `optional`
    fields in a message is an exact multiple of 32. (#9440).

2022-01-10 version 3.19.3 (C++/Java/Python/PHP/Objective-C/C#/Ruby/JavaScript)

  Python
  * Fix missing Windows wheel for Python 3.10 on PyPI

2022-01-05 version 3.19.2 (C++/Java/Python/PHP/Objective-C/C#/Ruby/JavaScript)

  Java
  * Improve performance characteristics of UnknownFieldSet parsing (#9371)
  * This release addresses a Security Advisory for Java users
   (https://github.com/protocolbuffers/protobuf/security/advisories/GHSA-wrvw-hg22-4m67)

2022-01-05 version 3.18.2 (C++/Java/Python/PHP/Objective-C/C#/Ruby/JavaScript)

  Java
  * Improve performance characteristics of UnknownFieldSet parsing (#9371)
  * This release addresses a Security Advisory for Java users
   (https://github.com/protocolbuffers/protobuf/security/advisories/GHSA-wrvw-hg22-4m67)

2022-01-05 version 3.16.1 (Java)

  Java
  * Improve performance characteristics of UnknownFieldSet parsing (#9371)
  * This release addresses a Security Advisory for Java users
   (https://github.com/protocolbuffers/protobuf/security/advisories/GHSA-wrvw-hg22-4m67)

2021-10-28 version 3.19.1 (C++/Java/Python/PHP/Objective-C/C#/Ruby/JavaScript)

  Bazel
  * Ensure that release archives contain everything needed for Bazel (#9131)
  * Align dependency handling with Bazel best practices (#9165)

  JavaScript
  * Fix `ReferenceError: window is not defined` when getting the global object (#9156)

  Ruby
  * Fix memory leak in MessageClass.encode (#9150)

2021-10-15 version 3.19.0 (C++/Java/Python/PHP/Objective-C/C#/Ruby/JavaScript)

  C++
  * Make proto2::Message::DiscardUnknownFields() non-virtual
  * Separate RepeatedPtrField into its own header file
  * For default floating point values of 0, consider all bits significant
  * cmake: support `MSVC_RUNTIME_LIBRARY` property (#8851)
  * Fix shadowing warnings (#8926)
  * Fix for issue #8484, constant initialization doesn't compile in msvc clang-cl environment (#8993)
  * Fix build on AIX and SunOS (#8373) (#9065)
  * Add Android stlport and default toolchains to BUILD. (#8290)

  Java
  * For default floating point values of 0, consider all bits significant
  * Annotate `//java/com/google/protobuf/util/...` with nullness annotations
  * Use ArrayList copy constructor (#7853)

  Kotlin
  * Switch Kotlin proto DSLs to be implemented with inline value classes
  * Fix inlining and deprecation for repeated string fields in kotlin (#9120)

  Python
  * Proto2 DecodeError now includes message name in error message
  * Make MessageToDict convert map keys to strings (#8122)
  * Add python-requires in setup.py (#8989)
  * Add python 3.10 (#9034)

  JavaScript
  * Skip exports if not available by CommonJS (#8856)
  * JS: Comply with CSP no-unsafe-eval. (#8864)

  PHP
  * Added "object" as a reserved name for PHP (#8962)

  Ruby
  * Override Map.clone to use Map's dup method (#7938)
  * Ruby: build extensions for arm64-darwin (#8232)
  * Add class method Timestamp.from_time to ruby well known types (#8562)
  * Adopt pure ruby DSL implementation for JRuby (#9047)
  * Add size to Map class (#8068)
  * Fix for descriptor_pb.rb: google/protobuf should be required first (#9121)

  C#
  * Correctly set ExtensionRegistry when parsing with MessageParser, but using an already existing CodedInputStream (#7246)
  * [C#] Make FieldDescriptor propertyName public (#7642)

2021-10-04 version 3.18.1 (C++/Java/Python/PHP/Objective-C/C#/Ruby/JavaScript)

  Python
  * Update setup.py to reflect that we now require at least Python 3.5 (#8989)
  * Performance fix for DynamicMessage: force GetRaw() to be inlined (#9023)

  Ruby
  * Update ruby_generator.cc to allow proto2 imports in proto3 (#9003)

2021-09-13 version 3.18.0 (C++/Java/Python/PHP/Objective-C/C#/Ruby/JavaScript)

  Python
  * Removed Python 2.x support.
  * Pure python descriptor_pool.AddSerializedFile() will always build the
    file and return FileDescriptor which is same with python c++ extension
  * type errors thrown by MergeFrom now report fully qualified class names
  * Protobuf python generated code are simplified. Some platforms that uses
    "is"("is not") to compare the enum or descriptor's label/type may fail,
    should use "=="("!=") instead.

  C++
  * Generated code now uses the c++11 standard integer types int{32,64}_t and
    uint{32,64}_t
  * Reduce memory usage of the DescriptorPool type.
  * Moved the zero-argument New() method on messages to the base class (internal
    optimization).
  * Unused return values marked with `PROTOBUF_MUST_USE_RESULT` are now
    correctly attributed.
  * Demotes PrintPath log for maps in MessageDifferencer down from WARNING to
    INFO.
  * Make sure FullMessageName() is always private.
  * Fix race condition in EnumDescriptor.
  * Remove MessageLite::GetMaybeArenaPointer.

  Java
  * Add @deprecated javadoc for set/get/has methods
  * correctly decode \? escape sequence in text protos
  * Avoid depending on Objects.requireNonNull() until we can verify that no
    users are depending on older Android versions.
  * disallow null string map values in put and putAll
  * Add `@CheckReturnValue` to `ByteString` API.
  * Make the `hasPresence` method public in `FieldDescriptor`.
  * Report more detailed messages in Duration and Timestamp proto parsing
    errors.
  * New Timestamps.fromDate utility method that converts a java.util.Date to a
    Timestamp proto object.

  Kotlin
  * Generated Kotlin code is Explicit API mode compatible

2021-09-13 version 3.18.0 (C++/Java/Python/PHP/Objective-C/C#/Ruby/JavaScript)
  C++
  * Fix warnings raised by clang 11 (#8664)
  * Make StringPiece constructible from std::string_view (#8707)
  * Add missing capability attributes for LLVM 12 (#8714)
  * Stop using std::iterator (deprecated in C++17). (#8741)
  * Move field_access_listener from libprotobuf-lite to libprotobuf (#8775)
  * Fix #7047 Safely handle setlocale (#8735)
  * Remove deprecated version of SetTotalBytesLimit() (#8794)
  * Support arena allocation of google::protobuf::AnyMetadata (#8758)
  * Fix undefined symbol error around SharedCtor() (#8827)
  * Fix default value of enum(int) in json_util with proto2 (#8835)
  * Better Smaller ByteSizeLong
  * Introduce event filters for inject_field_listener_events
  * Reduce memory usage of DescriptorPool
  * For lazy fields copy serialized form when allowed.
  * Re-introduce the InlinedStringField class
  * v2 access listener
  * Reduce padding in the proto's ExtensionRegistry map.
  * GetExtension performance optimizations
  * Make tracker a static variable rather than call static functions
  * Support extensions in field access listener
  * Annotate MergeFrom for field access listener
  * Fix incomplete types for field access listener
  * Add map_entry/new_map_entry to SpecificField in MessageDifferencer. They
    record the map items which are different in MessageDifferencer's reporter.
  * Reduce binary size due to fieldless proto messages
  * TextFormat: ParseInfoTree supports getting field end location in addition to
    start.
  * Fix repeated enum extension size in field listener
  * Enable Any Text Expansion for Descriptors::DebugString()
  * Switch from int{8,16,32,64} to int{8,16,32,64}_t
  * Reduce memory usage of the DescriptorPool type.

  Java
  * Fix errorprone conflict (#8723)
  * Removing deprecated TimeUtil class. (#8749)
  * Optimized FieldDescriptor.valueOf() to avoid array copying.
  * Removing deprecated TimeUtil class.
  * Add Durations.parseUnchecked(String) and Timestamps.parseUnchecked(String)
  * FieldMaskUtil: Add convenience method to mask the fields out of a given proto.

  JavaScript
  * Optimize binary parsing of repeated float64
  * Fix for optimization when reading doubles from binary wire format
  * Replace toArray implementation with toJSON.

  Python
  * Drops support for 2.7 and 3.5.

  PHP
  * Migrate PHP & Ruby to ABSL wyhash (#8854)
  * Added support for PHP 8.1 (currently in RC1) to the C extension (#8964)
  * Fixed PHP SEGV when constructing messages from a destructor. (#8969)

  Ruby
  * Move DSL implementation from C to pure Ruby (#8850)
  * Fixed a memory bug with RepeatedField#+. (#8970)

  Other
  * [csharp] ByteString.CreateCodedInput should use ArraySegment offset and count (#8740)
  * [ObjC] Add support for using the proto package to prefix symbols. (#8760)
  * field_presence.md: fix Go example (#8788)


  Kotlin
  * Suppress NOTHING_TO_INLINE in Kotlin generated inline functions.

2021-06-04 version 3.17.3 (C++/Java/Python/PHP/Objective-C/C#/Ruby/JavaScript)
  Python
  * Note: This is the last release to support Python 2.7. Future releases will
    require Python >= 3.5.

  C++
  * Introduce FieldAccessListener.
  * Stop emitting boilerplate {Copy/Merge}From in each ProtoBuf class
  * Fixed some uninitialized variable warnings in generated_message_reflection.cc.

  Kotlin
  * Fix duplicate proto files error (#8699)

  Java
  * Fixed parser to check that we are at a proper limit when a sub-message has
    finished parsing.

2021-05-25 version 3.17.2 (C++/Java/Python/PHP/Objective-C/C#/Ruby/JavaScript)
  Kotlin
  * Fix duplicate class error (#8653)

  PHP
  * Fixed SEGV in sub-message getters for well-known types when message is unset
    (#8670)

2021-05-07 version 3.17.1 (C++/Java/Python/PHP/Objective-C/C#/Ruby/JavaScript)
  PHP
  * Fixed PHP memory leaks and arginfo errors. (#8614)
  * Fixed JSON parser to allow multiple values from the same oneof as long as
    all but one are null.

  Ruby
  * Fixed memory bug: properly root repeated/map field when assigning. (#8639)
  * Fixed JSON parser to allow multiple values from the same oneof as long as
    all but one are null.


2021-05-07 version 3.17.0 (C++/Java/Python/PHP/Objective-C/C#/Ruby/JavaScript)

  Protocol Compiler
  * Fix the generated source information for reserved values in Enums.

  C++
  * Fix -Wunused-parameter in map<string, int> fields (fixes #8494) (#8500)
  * Use byteswap.h when building against musl libc (#8503)
  * Fix -Wundefined-inline error when using SharedCtor() or SharedDtor() (#8532)
  * Fix bug where `Descriptor::DebugString()` printed proto3 synthetic oneofs.
  * Provide stable versions of `SortAndUnique()`.
  * Make sure to cache proto3 optional message fields when they are cleared.
  * Expose UnsafeArena methods to Reflection.
  * Use std::string::empty() rather than std::string::size() > 0.

  Kotlin
  * Restrict extension setter and getter operators to non-nullable T.

  Java
  * updating GSON and Guava to more recent versions (#8524)
  * Reduce the time spent evaluating isExtensionNumber by storing the extension
    ranges in a TreeMap for faster queries. This is particularly relevant for
    protos which define a large number of extension ranges, for example when
    each tag is defined as an extension.
  * Fix java bytecode estimation logic for optional fields.
  * Optimize Descriptor.isExtensionNumber.

  Python
  * Add MethodDescriptor.CopyToProto() (#8327)
  * Remove unused python_protobuf.{cc,h} (#8513)
  * Start publishing python aarch64 manylinux wheels normally (#8530)
  * Fix constness issue detected by MSVC standard conforming mode (#8568)
  * Make JSON parsing match C++ and Java when multiple fields from the same
    oneof are present and all but one is null.

  Ruby
  * Add support for proto3 json_name in compiler and field definitions (#8356)
  * Fixed memory leak of Ruby arena objects. (#8461)
  * Fix source gem compilation (#8471)
  * Fix various exceptions in Ruby on 64-bit Windows (#8563)
  * Fix crash when calculating Message hash values on 64-bit Windows (#8565)

  Conformance Tests
  * Added a conformance test for the case of multiple fields from the same
    oneof.

2021-04-06 version 3.16.0 (C++/Java/Python/PHP/Objective-C/C#/Ruby/JavaScript)
  Other
  * Opensourcing kotlin protos (#8272)
  * Use a newer version of rules_proto, with the new rule `proto_descriptor_set` (#8469)

  C++
  * Fix compiler warnings issue found in conformance_test_runner #8189 (#8190)
  * Fix MinGW-w64 build issues. (#8286)
  * [Protoc] C++ Resolved an issue where NO_DESTROY and CONSTINIT are in incorrect order (#8296)
  * Fix PROTOBUF_CONSTINIT macro redefinition (#8323)
  * Delete StringPiecePod (#8353)
  * Fix gcc error: comparison of unsigned expression in '>= 0' is always … (#8309)
  * Fix cmake install on iOS (#8301)
  * Create a CMake option to control whether or not RTTI is enabled (#8347)
  * Fix endian.h location on FreeBSD (#8351)
  * Refactor util::Status (#8354)
  * Make util::Status more similar to absl::Status (#8405)
  * Fix -Wsuggest-destructor-override for generated C++ proto classes. (#8408)
  * Refactor StatusOr and StringPiece (#8406)
  * Refactor uint128 (#8416)
  * The ::pb namespace is no longer exposed due to conflicts.
  * Allow MessageDifferencer::TreatAsSet() (and friends) to override previous
    calls instead of crashing.
  * Reduce the size of generated proto headers for protos with `string` or
    `bytes` fields.
  * Move arena() operation on uncommon path to out-of-line routine
  * For iterator-pair function parameter types, take both iterators by value.
  * Code-space savings and perhaps some modest performance improvements in
    RepeatedPtrField.
  * Eliminate nullptr check from every tag parse.
  * Remove unused _$name$_cached_byte_size_ fields.
  * Serialize extension ranges together when not broken by a proto field in the
    middle.
  * Do out-of-line allocation and deallocation of string object in ArenaString.
  * Streamline ParseContext::ParseMessage<T> to avoid code bloat and improve
    performance.
  * New member functions RepeatedField::Assign, RepeatedPtrField::{Add, Assign}.
  * Fix undefined behavior warning due to innocuous uninitialization of value
    on an error path.
  * Avoid expensive inlined code space for encoding message length for messages
    >= 128 bytes and instead do a procedure call to a shared out-of-line routine.
  * util::DefaultFieldComparator will be final in a future version of protobuf.
    Subclasses should inherit from SimpleFieldComparator instead.

  C#
  * Add .NET 5 target and improve WriteString performance with SIMD (#8147)

  Java
  * deps: update JUnit and Truth (#8319)
  * Detect invalid overflow of byteLimit and return InvalidProtocolBufferException as documented.
  * Exceptions thrown while reading from an InputStream in parseFrom are now
    included as causes.
  * Support potentially more efficient proto parsing from RopeByteStrings.
  * Clarify runtime of ByteString.Output.toStringBuffer().
  * Added UnsafeByteOperations to protobuf-lite (#8426)

  JavaScript
  * Make Any.pack() chainable.

  Python
  * Fix some constness / char literal issues being found by MSVC standard conforming mode (#8344)
  * Switch on "new" buffer API (#8339)
  * Enable crosscompiling aarch64 python wheels under dockcross manylinux docker image (#8280)
  * Fixed a bug in text format where a trailing colon was printed for repeated field.
  * When TextFormat encounters a duplicate message map key, replace the current
    one instead of merging.

  Objective-C
  * Move the class map to a CFDictionary. (#8328)

  PHP
  * read_property() handler is not supposed to return NULL (#8362)
  * Changed parameter type from long to integer (#7613)
  * fix: README supported PHP version for C extension (#8236)

  Ruby
  * Fixed quadratic memory usage when appending to arrays. (#8364)
  * Fixed memory leak of Ruby arena objects. (#8461)
  * Add support for proto3 json_name in compiler and field definitions. (#8356)

  Other
  * Some doc on AOT compilation and protobuf (#8294)
  * [CMake] Ability to pass options to protoc executable from cmake (#8374)
  * Add --fatal_warnings flag to treat warnings as errors (#8131)
  * [bazel] Remove deprecated way to depend on googletest (#8396)
  * add error returns missing from protoc to prevent it from exiting with… (#8409)


2021-04-07 version 3.15.8 (C++/Java/Python/PHP/Objective-C/C#/Ruby/JavaScript)

  Ruby
  * Fixed memory leak of Ruby arena objects (#8461)

2021-04-02 version 3.15.7 (C++/Java/Python/PHP/Objective-C/C#/Ruby/JavaScript)

  C++
  * Remove the ::pb namespace (alias) (#8423)

  Ruby
  * Fix unbounded memory growth for Ruby <2.7 (#8429)
  * Fixed message equality in cases where the message type is different (#8434)

2021-03-10 version 3.15.6 (C++/Java/Python/PHP/Objective-C/C#/Ruby/JavaScript)

  Ruby
  * Fixed bug in string comparison logic (#8386)

2021-03-04 version 3.15.5 (C++/Java/Python/PHP/Objective-C/C#/Ruby/JavaScript)

  Ruby
  * Fixed quadratic memory use in array append (#8379)

  PHP
  * Fixed quadratic memory use in array append (#8379)

  C++
  * Do not disable RTTI by default in the CMake build (#8377)

2021-03-02 version 3.15.4 (C++/Java/Python/PHP/Objective-C/C#/Ruby/JavaScript)

  Ruby
  * Fixed SEGV when users pass nil messages (#8363)
  * Fixed quadratic memory usage when appending to arrays (#8364)

  C++
  * Create a CMake option to control whether or not RTTI is enabled (#8361)

  PHP
  * read_property() handler is not supposed to return NULL (#8362)

2021-02-25 version 3.15.3 (C++/Java/Python/PHP/Objective-C/C#/Ruby/JavaScript)

  Ruby
  * Ruby <2.7 now uses WeakMap too, which prevents memory leaks. (#8341)

2021-02-23 version 3.15.2 (C++/Java/Python/PHP/Objective-C/C#/Ruby/JavaScript)

  Ruby
  * Fix for FieldDescriptor.get(msg) (#8330)

  C++
  * Fix PROTOBUF_CONSTINIT macro redefinition (#8323)

2021-02-05 version 3.15.1 (C++/Java/Python/PHP/Objective-C/C#/Ruby/JavaScript)

  Ruby
  * Bugfix for Message.[] for repeated or map fields (#8313)

2021-02-05 version 3.15.0 (C++/Java/Python/PHP/Objective-C/C#/Ruby/JavaScript)

  Protocol Compiler
  * Optional fields for proto3 are enabled by default, and no longer require
    the --experimental_allow_proto3_optional flag.

  C++
  * MessageDifferencer: fixed bug when using custom ignore with multiple
    unknown fields
  * Use init_seg in MSVC to push initialization to an earlier phase.
  * Runtime no longer triggers -Wsign-compare warnings.
  * Fixed -Wtautological-constant-out-of-range-compare warning.
  * DynamicCastToGenerated works for nullptr input for even if RTTI is disabled
  * Arena is refactored and optimized.
  * Clarified/specified that the exact value of Arena::SpaceAllocated() is an
    implementation detail users must not rely on. It should not be used in
    unit tests.
  * Change the signature of Any::PackFrom() to return false on error.
  * Add fast reflection getter API for strings.
  * Constant initialize the global message instances
  * Avoid potential for missed wakeup in UnknownFieldSet
  * Now Proto3 Oneof fields have "has" methods for checking their presence in
    C++.
  * Bugfix for NVCC
  * Return early in _InternalSerialize for empty maps.
  * Adding functionality for outputting map key values in proto path logging
    output (does not affect comparison logic) and stop printing 'value' in the
    path. The modified print functionality is in the
    MessageDifferencer::StreamReporter.
  * Fixed https://github.com/protocolbuffers/protobuf/issues/8129
  * Ensure that null char symbol, package and file names do not result in a
    crash.
  * Constant initialize the global message instances
  * Pretty print 'max' instead of numeric values in reserved ranges.
  * Removed remaining instances of std::is_pod, which is deprecated in C++20.
  * Changes to reduce code size for unknown field handling by making uncommon
    cases out of line.
  * Fix std::is_pod deprecated in C++20 (#7180)
  * Fix some -Wunused-parameter warnings (#8053)
  * Fix detecting file as directory on zOS issue #8051 (#8052)
  * Don't include sys/param.h for _BYTE_ORDER (#8106)
  * remove CMAKE_THREAD_LIBS_INIT from pkgconfig CFLAGS (#8154)
  * Fix TextFormatMapTest.DynamicMessage issue#5136 (#8159)
  * Fix for compiler warning issue#8145 (#8160)
  * fix: support deprecated enums for GCC < 6 (#8164)
  * Fix some warning when compiling with Visual Studio 2019 on x64 target (#8125)

  Python
  * Provided an override for the reverse() method that will reverse the internal
    collection directly instead of using the other methods of the BaseContainer.
  * MessageFactory.CreateProtoype can be overridden to customize class creation.
  * Fix PyUnknownFields memory leak (#7928)
  * Add macOS Big Sur compatibility (#8126)

  JavaScript
  * Generate `getDescriptor` methods with `*` as their `this` type.
  * Enforce `let/const` for generated messages.
  * js/binary/utils.js: Fix jspb.utils.joinUnsignedDecimalString to work with negative bitsLow and low but non-zero bitsHigh parameter. (#8170)

  PHP
  * Added support for PHP 8. (#8105)
  * unregister INI entries and fix invalid read on shutdown (#8042)
  * Fix PhpDoc comments for message accessors to include "|null". (#8136)
  * fix: convert native PHP floats to single precision (#8187)
  * Fixed PHP to support field numbers >=2**28. (#8235)
  * feat: add support for deprecated fields to PHP compiler (#8223)
  * Protect against stack overflow if the user derives from Message. (#8248)
  * Fixed clone for Message, RepeatedField, and MapField. (#8245)
  * Updated upb to allow nonzero offset minutes in JSON timestamps. (#8258)

  Ruby
  * Added support for Ruby 3. (#8184)
  * Rewrote the data storage layer to be based on upb_msg objects from the
    upb library. This should lead to much better parsing performance,
    particularly for large messages. (#8184).
  * Fill out JRuby support (#7923)
  * [Ruby] Fix: (SIGSEGV) gRPC-Ruby issue on Windows. memory alloc infinite
    recursion/run out of memory (#8195)
  * Fix jruby support to handle messages nested more than 1 level deep (#8194)

  Java
  * Avoid possible UnsupportedOperationException when using CodedInputSteam
    with a direct ByteBuffer.
  * Make Durations.comparator() and Timestamps.comparator() Serializable.
  * Add more detailed error information for dynamic message field type
    validation failure
  * Removed declarations of functions declared in java_names.h from
    java_helpers.h.
  * Now Proto3 Oneof fields have "has" methods for checking their presence in
    Java.
  * Annotates Java proto generated *_FIELD_NUMBER constants.
  * Add -assumevalues to remove JvmMemoryAccessor on Android.

  C#
  * Fix parsing negative Int32Value that crosses segment boundary (#8035)
  * Change ByteString to use memory and support unsafe create without copy (#7645)
  * Optimize MapField serialization by removing MessageAdapter (#8143)
  * Allow FileDescriptors to be parsed with extension registries (#8220)
  * Optimize writing small strings (#8149)

2020-11-11 version 3.14.0 (C++/Java/Python/PHP/Objective-C/C#/Ruby/JavaScript)

  Protocol Compiler
  * The proto compiler no longer requires a .proto filename when it is not
    generating code.
  * Added flag `--deterministic_output` to `protoc --encode=...`.
  * Fixed deadlock when using google.protobuf.Any embedded in aggregate options.

  C++
  * Arenas are now unconditionally enabled. cc_enable_arenas no longer has
    any effect.
  * Removed inlined string support, which is incompatible with arenas.
  * Fix a memory corruption bug in reflection when mixing optional and
    non-optional fields.
  * Make SpaceUsed() calculation more thorough for map fields.
  * Add stack overflow protection for text format with unknown field values.
  * FieldPath::FollowAll() now returns a bool to signal if an out-of-bounds
    error was encountered.
  * Performance improvements for Map.
  * Minor formatting fix when dumping a descriptor to .proto format with
    DebugString.
  * UBSAN fix in RepeatedField (#2073).
  * When running under ASAN, skip a test that makes huge allocations.
  * Fixed a crash that could happen when creating more than 256 extensions in
    a single message.
  * Fix a crash in BuildFile when passing in invalid descriptor proto.
  * Parser security fix when operating with CodedInputStream.
  * Warn against the use of AllowUnknownExtension.
  * Migrated to C++11 for-range loops instead of index-based loops where
    possible. This fixes a lot of warnings when compiling with -Wsign-compare.
  * Fix segment fault for proto3 optional (#7805)
  * Adds a CMake option to build `libprotoc` separately (#7949)

  Java
  * Bugfix in mergeFrom() when a oneof has multiple message fields.
  * Fix RopeByteString.RopeInputStream.read() returning -1 when told to read
    0 bytes when not at EOF.
  * Redefine remove(Object) on primitive repeated field Lists to avoid
    autoboxing.
  * Support "\u" escapes in textformat string literals.
  * Trailing empty spaces are no longer ignored for FieldMask.
  * Fix FieldMaskUtil.subtract to recursively remove mask.
  * Mark enums with `@java.lang.Deprecated` if the proto enum has option
    `deprecated = true;`.
  * Adding forgotten duration.proto to the lite library (#7738)

  Python
  * Print google.protobuf.NullValue as null instead of "NULL_VALUE" when it is
    used outside WKT Value/Struct.
  * Fix bug occurring when attempting to deep copy an enum type in python 3.
  * Add a setuptools extension for generating Python protobufs (#7783)
  * Remove uses of pkg_resources in non-namespace packages. (#7902)
  * [bazel/py] Omit google/__init__.py from the Protobuf runtime. (#7908)
  * Removed the unnecessary setuptools package dependency for Python package (#7511)
  * Fix PyUnknownFields memory leak (#7928)

  PHP
  * Added support for "==" to the PHP C extension (#7883)
  * Added `==` operators for Map and Array. (#7900)
  * Native C well-known types (#7944)
  * Optimized away hex2bin() call in generated code (#8006)
  * New version of upb, and a new hash function wyhash in third_party. (#8000)
  * add missing hasOneof method to check presence of oneof fields (#8003)

  Go:
  * Update go_package options to reference google.golang.org/protobuf module.

  C#:
  * annotate ByteString.CopyFrom(ReadOnlySpan<byte>) as SecuritySafeCritical (#7701)
  * Fix C# optional field reflection when there are regular fields too (#7705)
  * Fix parsing negative Int32Value that crosses segment boundary (#8035)

  Javascript:
  * JS: parse (un)packed fields conditionally (#7379)

2020-07-14 version 3.13.0 (C++/Java/Python/PHP/Objective-C/C#/Ruby/JavaScript)

  PHP:
  * The C extension is completely rewritten. The new C extension has significantly
    better parsing performance and fixes a handful of conformance issues. It will
    also make it easier to add support for more features like proto2 and proto3 presence.
  * The new C extension does not support PHP 5.x. PHP 5.x users can still use pure-PHP.

  C++:
  * Removed deprecated unsafe arena string accessors
  * Enabled heterogeneous lookup for std::string keys in maps.
  * Removed implicit conversion from StringPiece to std::string
  * Fix use-after-destroy bug when the Map is allocated in the arena.
  * Improved the randomness of map ordering
  * Added stack overflow protection for text format with unknown fields
  * Use std::hash for proto maps to help with portability.
  * Added more Windows macros to proto whitelist.
  * Arena constructors for map entry messages are now marked "explicit"
    (for regular messages they were already explicit).
  * Fix subtle aliasing bug in RepeatedField::Add
  * Fix mismatch between MapEntry ByteSize and Serialize with respect to unset
    fields.

  Python:
  * JSON format conformance fixes:
    * Reject lowercase t for Timestamp json format.
    * Print full_name directly for extensions (no camelCase).
    * Reject boolean values for integer fields.
    * Reject NaN, Infinity, -Infinity that is not quoted.
    * Base64 fixes for bytes fields: accept URL-safe base64 and missing padding.
  * Bugfix for fields/files named "async" or "await".
  * Improved the error message when AttributeError is returned from __getattr__
    in EnumTypeWrapper.

  Java:
  * Fixed a bug where setting optional proto3 enums with setFooValue() would
    not mark the value as present.
  * Add Subtract function to FieldMaskUtil.

  C#:
  * Dropped support for netstandard1.0 (replaced by support for netstandard1.1).
    This was required to modernize the parsing stack to use the `Span<byte>`
    type internally. (#7351)
  * Add `ParseFrom(ReadOnlySequence<byte>)` method to enable GC friendly
    parsing with reduced allocations and buffer copies. (#7351)
  * Add support for serialization directly to a `IBufferWriter<byte>` or
    to a `Span<byte>` to enable GC friendly serialization.
    The new API is available as extension methods on the `IMessage` type. (#7576)
  * Add `GOOGLE_PROTOBUF_REFSTRUCT_COMPATIBILITY_MODE` define to make
    generated code compatible with old C# compilers (pre-roslyn compilers
    from .NET framework and old versions of mono) that do not support
    ref structs. Users that are still on a legacy stack that does
    not support C# 7.2 compiler might need to use the new define
    in their projects to be able to build the newly generated code. (#7490)
  * Due to the major overhaul of parsing and serialization internals (#7351 and #7576),
    it is recommended to regenerate your generated code to achieve the best
    performance (the legacy generated code will still work, but might incur
    a slight performance penalty).

2020-07-28 version 3.12.4 (C++/Java/Python/PHP/Objective-C/C#/Ruby/JavaScript)

This release contains no significant changes, but exists because 3.12.3 was
mistakenly tagged at the wrong commit.

2020-06-01 version 3.12.3 (C++/Java/Python/PHP/Objective-C/C#/Ruby/JavaScript)

  Objective-C
  * Tweak the union used for Extensions to support old generated code. #7573

2020-05-26 version 3.12.2 (C++/Java/Python/PHP/Objective-C/C#/Ruby/JavaScript)

  C++
  * Simplified the template export macros to fix the build for mingw32. (#7539)

  Objective-C
  * Fix for the :protobuf_objc target in the Bazel BUILD file. (#7538)

2020-05-20 version 3.12.1 (C++/Java/Python/PHP/Objective-C/C#/Ruby/JavaScript)

  Ruby
  * Re-add binary gems for Ruby 2.3 and 2.4. These are EOL upstream, however
    many people still use them and dropping support will require more
    coordination.

2020-05-12 version 3.12.0 (C++/Java/Python/PHP/Objective-C/C#/Ruby/JavaScript)

  Protocol Compiler
  * [experimental] Singular, non-message typed fields in proto3 now support
    presence tracking. This is enabled by adding the "optional" field label and
    passing the --experimental_allow_proto3_optional flag to protoc.
    * For usage info, see docs/field_presence.md.
    * During this experimental phase, code generators should update to support
      proto3 presence, see docs/implementing_proto3_presence.md for instructions.
  * Allow duplicate symbol names when multiple descriptor sets are passed on
    the command-line, to match the behavior when multiple .proto files are passed.
  * Deterministic `protoc --descriptor_set_out` (#7175)

  C++
  * [experimental] Added proto3 presence support.
  * New descriptor APIs to support proto3 presence.
  * Enable Arenas by default on all .proto files.
  * Documented that users are not allowed to subclass Message or MessageLite.
  * Mark generated classes as final; inheriting from protos is strongly discouraged.
  * Add stack overflow protection for text format with unknown fields.
  * Add accessors for map key and value FieldDescriptors.
  * Add FieldMaskUtil::FromFieldNumbers().
  * MessageDifferencer: use ParsePartial() on Any fields so the diff does not
    fail when there are missing required fields.
  * ReflectionOps::Merge(): lookup messages in the right factory, if it can.
  * Added Descriptor::WellKnownTypes enum and Descriptor::well_known_type()
    accessor as an easier way of determining if a message is a Well-Known Type.
  * Optimized RepeatedField::Add() when it is used in a loop.
  * Made proto move/swap more efficient.
  * De-virtualize the GetArena() method in MessageLite.
  * Improves performance of json_stream_parser.cc by factor 1000 (#7230)
  * bug: #7076 undefine Windows OUT and OPTIONAL macros (#7087)
  * Fixed a bug in FieldDescriptor::DebugString() that would erroneously print
    an "optional" label for a field in a oneof.
  * Fix bug in parsing bool extensions that assumed they are always 1 byte.
  * Fix off-by-one error in FieldOptions::ByteSize() when extensions are present.
  * Clarified the comments to show an example of the difference between
    Descriptor::extension and DescriptorPool::FindAllExtensions.
  * Add a compiler option 'code_size' to force optimize_for=code_size on all
    protos where this is possible.

  Java
  * [experimental] Added proto3 presence support.
  * Mark java enum _VALUE constants as @Deprecated if the enum field is deprecated
  * reduce <clinit> size for enums with allow_alias set to true.
  * Sort map fields alphabetically by the field's key when printing textproto.
  * Fixed a bug in map sorting that appeared in -rc1 and -rc2 (#7508).
  * TextFormat.merge() handles Any as top level type.
  * Throw a descriptive IllegalArgumentException when calling
    getValueDescriptor() on enum special value UNRECOGNIZED instead of
    ArrayIndexOutOfBoundsException.
  * Fixed an issue with JsonFormat.printer() where setting printingEnumsAsInts()
    would override the configuration passed into includingDefaultValueFields().
  * Implement overrides of indexOf() and contains() on primitive lists returned
    for repeated fields to avoid autoboxing the list contents.
  * Add overload to FieldMaskUtil.fromStringList that accepts a descriptor.
  * [bazel] Move Java runtime/toolchains into //java (#7190)

  Python
  * [experimental] Added proto3 presence support.
  * [experimental] fast import protobuf module, only works with cpp generated code linked in.
  * Truncate 'float' fields to 4 bytes of precision in setters for pure-Python
    implementation (C++ extension was already doing this).
  * Fixed a memory leak in C++ bindings.
  * Added a deprecation warning when code tries to create Descriptor objects
    directly.
  * Fix unintended comparison between bytes and string in descriptor.py.
  * Avoid printing excess digits for float fields in TextFormat.
  * Remove Python 2.5 syntax compatibility from the proto compiler generated _pb2.py module code.
  * Drop 3.3, 3.4 and use single version docker images for all python tests (#7396)

  JavaScript
  * Fix js message pivot selection (#6813)

  PHP
  * Persistent Descriptor Pool (#6899)
  * Implement lazy loading of php class for proto messages (#6911)
  * Correct @return in Any.unpack docblock (#7089)
  * Ignore unknown enum value when ignore_unknown specified (#7455)

  Ruby
  * [experimental] Implemented proto3 presence for Ruby. (#7406)
  * Stop building binary gems for ruby <2.5 (#7453)
  * Fix for wrappers with a zero value (#7195)
  * Fix for JSON serialization of 0/empty-valued wrapper types (#7198)
  * Call "Class#new" over rb_class_new_instance in decoding (#7352)
  * Build extensions for Ruby 2.7 (#7027)
  * assigning 'nil' to submessage should clear the field. (#7397)

  C#
  * [experimental] Add support for proto3 presence fields in C# (#7382)
  * Mark GetOption API as obsolete and expose the "GetOptions()" method on descriptors instead (#7491)
  * Remove Has/Clear members for C# message fields in proto2 (#7429)
  * Enforce recursion depth checking for unknown fields (#7132)
  * Fix conformance test failures for Google.Protobuf (#6910)
  * Cleanup various bits of Google.Protobuf (#6674)
  * Fix latest ArgumentException for C# extensions (#6938)
  * Remove unnecessary branch from ReadTag (#7289)

  Objective-C
  * [experimental] ObjC Proto3 optional support (#7421)
  * Block subclassing of generated classes (#7124)
  * Use references to Obj C classes instead of names in descriptors. (#7026)
  * Revisit how the WKTs are bundled with ObjC. (#7173)

  Other
  * Add a proto_lang_toolchain for javalite (#6882)
  * [bazel] Update gtest and deprecate //external:{gtest,gtest_main} (#7237)
  * Add application note for explicit presence tracking. (#7390)
  * Howto doc for implementing proto3 presence in a code generator. (#7407)


2020-02-14 version 3.11.4 (C++/Java/Python/PHP/Objective-C/C#/Ruby/JavaScript)

  C#
  * Fix latest ArgumentException for C# extensions (#7188)
  * Enforce recursion depth checking for unknown fields (#7210)

  Ruby
  * Fix wrappers with a zero value (#7195)
  * Fix JSON serialization of 0/empty-valued wrapper types (#7198)

2020-01-31 version 3.11.3 (C++/Java/Python/PHP/Objective-C/C#/Ruby/JavaScript)

  C++
  * Add OUT and OPTIONAL to windows portability files (#7087)

  PHP
  * Refactored ulong to zend_ulong for php7.4 compatibility (#7147)
  * Call register_class before getClass from desc to fix segfault (#7077)


2019-12-10 version 3.11.2 (C++/Java/Python/PHP/Objective-C/C#/Ruby/JavaScript)

  PHP
  * Make c extension portable for php 7.4 (#6968)


2019-12-02 version 3.11.1 (C++/Java/Python/PHP/Objective-C/C#/Ruby/JavaScript)

  PHP
  * Extern declare protobuf_globals (#6946)


2019-11-19 version 3.11.0 (C++/Java/Python/PHP/Objective-C/C#/Ruby/JavaScript)

  C++
  * Make serialization method naming consistent
  * Make proto runtime + generated code free of deprecation warnings
  * Moved ShutdownProtobufLibrary() to message_lite.h.  For backward compatibility a declaration is still available in stubs/common.h, but users should prefer message_lite.h
  * Removed non-namespace macro EXPECT_OK()
  * Removed mathlimits.h from stubs in favor of using std::numeric_limits from C++11
  * Fixed bug in parser when ending on a group tag
  * Add a helper function to UnknownFieldSet to deal with the changing return value of message::unknown_fields()
  * Fix incorrect use of string_view iterators
  * Support direct pickling of nested messages
  * Skip extension tag validation for MessageSet if unknown dependencies are allowed
  * Updated deprecation macros to annotate deprecated code (#6612)
  * Remove conversion warning in MapEntryFuncs::ByteSizeLong (#6766)
  * Revert "Make shared libraries be able to link to MSVC static runtime libraries, so that VC runtime is not required." (#6914)

  Java
  * Remove the usage of MethodHandle, so that Android users prior to API version 26 can use protobuf-java
  * Publish ProGuard config for javalite
  * Fix for StrictMode disk read violation in ExtensionRegistryLite
  * Include part of the ByteString's content in its toString().
  * Include unknown fields when merging proto3 messages in Java lite builders

  Python
  * Add float_precision option in json format printer
  * Optionally print bytes fields as messages in unknown fields, if possible
  * FieldPath: fix testing IsSet on root path ''
  * Experimental code gen (fast import protobuf module) which only work with cpp generated code linked in

  JavaScript
  * Remove guard for Symbol iterator for jspb.Map

  PHP
  * Avoid too much overhead in layout_init (#6716)
  * Lazily Create Singular Wrapper Message (#6833)
  * Implement lazy loading of php class for proto messages (#6911)

  Ruby
  * Ruby lazy wrappers optimization (#6797)

  C#
  * (RepeatedField): Capacity property to resize the internal array (#6530)
  * Experimental proto2 support is now officially available (#4642, #5183, #5350, #5936)
  * Getting started doc: https://github.com/protocolbuffers/protobuf/blob/master/docs/csharp/proto2.md
  * Add length checks to ExtensionCollection (#6759)
  * Optimize parsing of some primitive and wrapper types (#6843)
  * Use 3 parameter Encoding.GetString for default string values (#6828)
  * Change _Extensions property to normal body rather than expression (#6856)

  Objective C
  * Fixed unaligned reads for 32bit arm with newer Xcode versions (#6678)


2019-09-03 version 3.10.0 (C++/Java/Python/PHP/Objective-C/C#/Ruby/JavaScript)

  C++
  * Switch the proto parser to the faster MOMI parser.
  * Properly escape Struct keys in the proto3 JSON serializer.
  * Fix crash on uninitialized map entries.
  * Informed the compiler of has-bit invariant to produce better code
  * Unused imports of files defining descriptor extensions will now be reported
  * Add proto2::util::RemoveSubranges to remove multiple subranges in linear time.
  * Added BaseTextGenerator::GetCurrentIndentationSize()
  * Made implicit weak fields compatible with the Apple linker
  * Support 32 bit values for ProtoStreamObjectWriter to Struct.
  * Removed the internal-only header coded_stream_inl.h and the internal-only methods defined there.
  * Enforced no SWIG wrapping of descriptor_database.h (other headers already had this restriction).
  * Implementation of the equivalent of the MOMI parser for serialization. This removes one of the two serialization routines, by making the fast array serialization routine completely general. SerializeToCodedStream can now be implemented in terms of the much much faster array serialization. The array serialization regresses slightly, but when array serialization is not possible this wins big.
  * Do not convert unknown field name to snake case to accurately report error.
  * Fix a UBSAN warnings. (#6333)
  * Add podspec for C++ (#6404)
  * protoc: fix source code info location for missing label (#6436)
  * C++ Add move constructor for Reflection's SetString (#6477)

  Java
  * Call loadDescriptor outside of synchronized block to remove one possible source of deadlock.
  * Have oneof enums implement a separate interface (other than EnumLite) for clarity.
  * Opensource Android Memory Accessors
  * Update TextFormat to make use of the new TypeRegistry.
  * Support getFieldBuilder and getRepeatedFieldBuilder in ExtendableBuilder
  * Update JsonFormat to make use of the new TypeRegistry.
  * Add proguard config generator for GmmBenchmarkSuiteLite.
  * Change ProtobufArrayList to use Object[] instead of ArrayList for 5-10% faster parsing
  * Implement ProtobufArrayList.add(E) for 20% (5%-40%) faster overall protolite2 parsing
  * Make a copy of JsonFormat.TypeRegistry at the protobuf top level package. This will eventually replace JsonFormat.TypeRegistry.
  * Fix javadoc warnings in generated files (#6231)
  * Java: Add Automatic-Module-Name entries to the Manifest (#6568)

  Python
  * Add descriptor methods in descriptor_pool are deprecated.
  * Uses explicit imports to prevent multithread test failures in py3.
  * Added __delitem__ for Python extension dict
  * Update six version to 1.12.0 and fix legacy_create_init issue (#6391)

  JavaScript
  * Remove deprecated boolean option to getResultBase64String().
  * Fix sint64 zig-zag encoding.
  * Simplify hash64 string conversion to avoid DIGIT array. Should reduce overhead if these functions aren't used, and be more efficient by avoiding linear array searches.
  * Change the parameter types of binaryReaderFn in ExtensionFieldBinaryInfo to (number, ?, ?).
  * Create dates.ts and time_of_days.ts to mirror Java versions. This is a near-identical conversion of c.g.type.util.{Dates,TimeOfDays} respectively.
  * Migrate moneys to TypeScript.

  PHP
  * Fix incorrect leap day for Timestamp (#6696)
  * Initialize well known type values (#6713)

  Ruby
  * Fix scope resolution for Google namespace (#5878)
  * Support hashes for struct initializers (#5716)
  * Optimized away the creation of empty string objects. (#6502)
  * Roll forward Ruby upb changes now that protobuf Ruby build is fixed (#5866)
  * Optimized layout_mark() for Ruby (#6521)
  * Optimization for layout_init() (#6547)
  * Fix for GC of Ruby map frames. (#6533)
  * Fixed leap year handling by reworking upb_mktime() -> upb_timegm(). (#6695)

  Objective C
  * Remove OSReadLittle* due to alignment requirements (#6678)
  * Don't use unions and instead use memcpy for the type swaps. (#6672)

  Other
  * Override CocoaPods module to lowercase (#6464)


2019-06-28 version 3.9.0 (C++/Java/Python/PHP/Objective-C/C#/Ruby/JavaScript)

  C++
  * Optimize and simplify implementation of RepeatedPtrFieldBase
  * Don't create unnecessary unknown field sets.
  * Remove branch from accessors to repeated field element array.
  * Added delimited parse and serialize util.
  * Reduce size by not emitting constants for fieldnumbers
  * Fix a bug when comparing finite and infinite field values with explicit tolerances.
  * TextFormat::Parser should use a custom Finder to look up extensions by number if one is provided.
  * Add MessageLite::Utf8DebugString() to make MessageLite more compatible with Message.
  * Fail fast for better performance in DescriptorPool::FindExtensionByNumber() if descriptor has no defined extensions.
  * Adding the file name to help debug colliding extensions
  * Added FieldDescriptor::PrintableNameForExtension() and DescriptorPool::FindExtensionByPrintableName().
    The latter will replace Reflection::FindKnownExtensionByName().
  * Replace NULL with nullptr
  * Created a new Add method in repeated field that allows adding a range of elements all at once.
  * Enabled enum name-to-value mapping functions for C++ lite
  * Avoid dynamic initialization in descriptor.proto generated code
  * Move stream functions to MessageLite from Message.
  * Move all zero_copy_stream functionality to io_lite.
  * Do not create array of matched fields for simple repeated fields
  * Enabling silent mode by default to reduce make compilation noise. (#6237)

  Java
  * Expose TextFormat.Printer and make it configurable. Deprecate the static methods.
  * Library for constructing google.protobuf.Struct and google.protobuf.Value
  * Make OneofDescriptor extend GenericDescriptor.
  * Expose streamingness of service methods from MethodDescriptor.
  * Fix a bug where TextFormat fails to parse Any filed with > 1 embedded message sub-fields.
  * Establish consistent JsonFormat behavior for nulls in oneofs, regardless of order.
  * Update GSON version to 3.8.5. (#6268)
  * Add `protobuf_java_lite` Bazel target. (#6177)

  Python
  * Change implementation of Name() for enums that allow aliases in proto2 in Python
    to be in line with claims in C++ implementation (to return first value).
  * Explicitly say what field cannot be set when the new value fails a type check.
  * Duplicate register in descriptor pool will raise errors
  * Add __slots__ to all well_known_types classes, custom attributes are not allowed anymore.
  * text_format only present 8 valid digits for float fields by default

  JavaScript
  * Add Oneof enum to the list of goog.provide

  PHP
  * Make php message class final to avoid mocking. (#6277)
  * Rename get/setXXXValue to get/setXXXWrapper. (#6295)

  Ruby
  * Remove to_hash methods. (#6166)


2019-04-29 version 3.8.0 (C++/Java/Python/PHP/Objective-C/C#/Ruby/JavaScript)

  C++
  * Use std::atomic<int32> in case of myriad2 platform
  * Always declare enums to be int-sized
  * Added DebugString() and ShortDebugString() methods on MessageLite
  * Specialized different parse loop control flows
  * Make hasbits potentially in register. The or's start forming an obstacle because it's a read modify store on the same mem address on each iteration.
  * Move to an internal MACRO for parser validity checks.
  * Improve map parsing performance.
  * Make MergePartialFromCodedStream non virtual. This allows direct calls, potential inlining and is also a code health improvement
  * Add an overall limit to parse_context to prevent reading past it. This allows to remove a annoying level of indirection.
  * Fix a mistake, we shouldn't verify map key/value strings for utf8 in opt mode for proto2.
  * Further improvements to cut binary size.
  * Prepare to make MergePartialFromCodedStream non-virtual.
  * A report on some interesting behavior change in python (caused by b/27494216) made me realize there is a check that needs to be done in case the parse ended on a end group tag.
  * Add a note of caution to the comments around skip in CodedOutputStream.
  * Simplify end check.
  * Add overload for ParseMessage for MessageLite/Message types. If the explicit type is not known inlining won't help de-virtualizing the virtual call.
  * Reduce linker input. It turns out that ParseMessage is not inlined, producing  template instantiations that are used only once and save nothing but cost more.
  * Improve the parser.
  * [c++17] Changed proto2::RepeatedPtrField iterators to no longer derive from the deprecated std::iterator class.
  * Change the default value of case_insensitive_enum_parsing to false for JsonStringToMessage.
  * Add a warning if a field name doesn't match the style guide.
  * Fix TextFormat not round-trip correctly when float value is max float.
  * Added locationed info for some errors at compiler
  * Python reserved keywords are now working with getattr()/setattr() for most descriptors.
  * Added AllowUnknownField() in text_format
  * Append '_' to C++ reserved keywords for message, enum, extension
  * Fix MSVC warning C4244 in protobuf's parse_context.h.
  * Updating Iterators to be compatible with C++17 in MSVC.
  * Use capability annotation in mutex.h
  * Fix "UndefinedBehaviorSanitizer: cfi-bad-type"
  * CriticalSectionLock class as a lightweight replacement for std::mutex on Windows platforms.
  * Removed vestigial wire_format_lite_inl.h

  C#
  * Added System.Memory dependency.

  Java
  * Make Java protoc code generator ignore optimize_for LITE_RUNTIME. Users should instead use the Java lite protoc plugin.
  * Change Extension getMessageDefaultInstance() to return Message instead of MessageLite.
  * Prevent malicious input streams from leaking buffers for ByteString or ByteBuffer parsing.
  * Release new Javalite runtime.
  * Show warning in case potential file name conflict.
  * Allow Java reserved keywords to be used in extensions.
  * Added setAllowUnknownFields() in text format
  * Add memoization to ExtensionRegistryLite.getEmptyRegistry()
  * Improve performance of CodedOutputStream.writeUInt32NoTag
  * Add an optimized mismatch-finding algorithm to UnsafeUtil.
  * When serializing uint32 varints, check that we have MAX_VARINT32_SIZE bytes left, not just MAX_VARINT_SIZE.
  * Minor optimization to RopeByteString.PieceIterator

  JavaScript
  * Simplify generated toObject code when the default value is used.

  Python
  * Changes implementation of Name() for enums that allow aliases in proto2 in Python to be in line with claims in C++ implementation (to return first value).
  * Added double_format option in text format printer.
  * Added iter and __contains__ to extension dict
  * Added allow_unknown_field option in python text format parser
  * Fixed Timestamp.ToDatetime() loses precision issue
  * Support unknown field in text format printer.
  * Float field will be convert to inf if bigger than struct.unpack('f', b'\xff\xff\x7f\x7f')[0] which is about 3.4028234664e+38,
  convert to -inf if smaller than -3.4028234664e+38
  * Allowed casting str->bytes in Message.__setstate__

  Ruby
  * Helper methods to get enum name for Ruby.


2019-01-24 version 3.7.0 (C++/Java/Python/PHP/Objective-C/C#/Ruby/JavaScript)

  C++
  * Introduced new MOMI (maybe-outside-memory-interval) parser.
  * Add an option to json_util to parse enum as case-insensitive. In the future, enum parsing in json_util will become case-sensitive.
  * Added conformance test for enum aliases
  * Added support for --cpp_out=speed:...
  * Added use of C++ override keyword where appropriate
  * Many other cleanups and fixes.

  Java
  * Fix illegal reflective access warning in JDK 9+
  * Add BOM

  Python
  * Added Python 3.7 compatibility.
  * Modified ParseFromString to return bytes parsed .
  * Introduce Proto C API.
  * FindFileContainingSymbol in descriptor pool is now able to find field and enum values.
  * reflection.MakeClass()  and  reflection.ParseMessage() are deprecated.
  * Added DescriptorPool.FindMethodByName() method in pure python (c extension already has it)
  * Flipped proto3 to preserve unknown fields by default.
  * Added support for memoryview in python3 proto message parsing.
  * Added MergeFrom for repeated scalar fields in c extension (pure python already has it)
  * Surrogates are now rejected at setters in python3.
  * Added public unknown field API.
  * RecursionLimit is also set to max if allow_oversize_protos is enabled.
  * Disallow duplicate scalars in proto3 text_format parse.
  * Fix some segment faults for c extension map field.

  PHP
  * Most issues for json encoding/decoding in the c extension have been fixed. There are still some edge cases not fixed. For more details, check conformance/failure_list_php_c.txt.
  * Supports php 7.3
  * Added helper methods to convert between enum values and names.
  * Allow setting/getting wrapper message fields using primitive values.
  * Various bug fixes.

  Ruby
  * Ruby 2.6 support.
  * Drops support for ruby < 2.3.
  * Most issues for json encoding/decoding in the c extension have been fixed. There are still some edge cases not fixed. For more details, check conformance/failure_list_ruby.txt.
  * Json parsing can specify an option to ignore unknown fields: msg.decode_json(data, {ignore_unknown_fields: true}).
  * Added support for proto2 syntax (partially).
  * Various bug fixes.

  Csharp
  * More support for FieldMask include merge, intersect and more.
  * Increasing the default recursion limit to 100.
  * Support loading FileDescriptors dynamically.
  * Provide access to comments from descriptors.
  * Added Any.Is method.
  * Compatible with C# 6
  * Added IComparable and comparison operators on Timestamp.

  Objective C
  * Add ability to introspect list of enum values (#4678)
  * Copy the value when setting message/data fields (#5215)
  * Support suppressing the objc package prefix checks on a list of files (#5309)
  * More complete keyword and NSObject method (via categories) checks for field names, can result in more fields being rename, but avoids the collisions at runtime (#5289)
  * Small fixes to TextFormat generation for extensions (#5362)
  * Provide more details/context in deprecation messages (#5412)
  * Array/Dictionary enumeration blocks NS_NOESCAPE annotation for Swift (#5421)
  * Properly annotate extensions for ARC when their names imply behaviors (#5427)
  * Enum alias name collision improvements (#5480)


2018-07-27 version 3.6.1 (C++/Java/Python/PHP/Objective-C/C#/Ruby/JavaScript)

  C++
  * Introduced workaround for Windows issue with std::atomic and std::once_flag
    initialization (#4777, #4773).

  PHP
  * Added compatibility with PHP 7.3 (#4898).

  Ruby
  * Fixed Ruby crash involving Any encoding (#4718).

2018-06-01 version 3.6.0 (C++/Java/Python/PHP/Objective-C/C#/Ruby/JavaScript)

  C++
  * Starting from this release, we now require C++11. For those we cannot yet
    upgrade to C++11, we will try to keep the 3.5.x branch updated with
    critical bug fixes only. If you have any concerns about this, please
    comment on issue #2780.
  * Moved to C++11 types like std::atomic and std::unique_ptr and away from our
    old custom-built equivalents.
  * Added support for repeated message fields in lite protos using implicit
    weak fields. This is an experimental feature that allows the linker to
    strip out more unused messages than previously was possible.
  * Fixed SourceCodeInfo for interpreted options and extension range options.
  * Fixed always_print_enums_as_ints option for JSON serialization.
  * Added support for ignoring unknown enum values when parsing JSON.
  * Create std::string in Arena memory.
  * Fixed ValidateDateTime to correctly check the day.
  * Fixed bug in ZeroCopyStreamByteSink.
  * Various other cleanups and fixes.

  Java
  * Dropped support for Java 6.
  * Added a UTF-8 decoder that uses Unsafe to directly decode a byte buffer.
  * Added deprecation annotations to generated code for deprecated oneof
    fields.
  * Fixed map field serialization in DynamicMessage.
  * Cleanup and documentation for Java Lite runtime.
  * Various other fixes and cleanups
  * Fixed unboxed arraylists to handle an edge case
  * Improved performance for copying between unboxed arraylists
  * Fixed lite protobuf to avoid Java compiler warnings
  * Improved test coverage for lite runtime
  * Performance improvements for lite runtime

  Python
  * Fixed bytes/string map key incompatibility between C++ and pure-Python
    implementations (issue #4029)
  * Added __init__.py files to compiler and util subpackages
  * Use /MT for all Windows versions
  * Fixed an issue affecting the Python-C++ implementation when used with
    Cython (issue #2896)
  * Various text format fixes
  * Various fixes to resolve behavior differences between the pure-Python and
    Python-C++ implementations

  PHP
  * Added php_metadata_namespace to control the file path of generated metadata
    file.
  * Changed generated classes of nested message/enum. E.g., Foo.Bar, which
    previously generates Foo_Bar, now generates Foo/Bar
  * Added array constructor. When creating a message, users can pass a php
    array whose content is field name to value pairs into constructor. The
    created message will be initialized according to the array. Note that
    message field should use a message value instead of a sub-array.
  * Various bug fixes.

  Objective-C
  * We removed some helper class methods from GPBDictionary to shrink the size
    of the library, the functionary is still there, but you may need to do some
    specific +alloc / -init… methods instead.
  * Minor improvements in the performance of object field getters/setters by
    avoiding some memory management overhead.
  * Fix a memory leak during the raising of some errors.
  * Make header importing completely order independent.
  * Small code improvements for things the undefined behaviors compiler option
    was flagging.

  Ruby
  * Added ruby_package file option to control the module of generated class.
  * Various bug fixes.

  Javascript
  * Allow setting string to int64 field.

  Csharp
  * Unknown fields are now parsed and then sent back on the wire. They can be
    discarded at parse time via a CodedInputStream option.
  * Movement towards working with .NET 3.5 and Unity
  * Expression trees are no longer used
  * AOT generics issues in Unity/il2cpp have a workaround (see this commit for
    details)
  * Floating point values are now compared bitwise (affects NaN value
    comparisons)
  * The default size limit when parsing is now 2GB rather than 64MB
  * MessageParser now supports parsing from a slice of a byte array
  * JSON list parsing now accepts null values where the underlying proto
    representation does

2017-12-20 version 3.5.1 (C++/Java/Python/PHP/Objective-C/C#/Ruby/JavaScript)
  Planned Future Changes
  * Make C++ implementation C++11 only: we plan to require C++11 to build
    protobuf code starting from 3.6.0 release. Please join this github issue:
    https://github.com/protocolbuffers/protobuf/issues/2780 to provide your feedback.

  protoc
  * Fixed a bug introduced in 3.5.0 and protoc in Windows now accepts non-ascii
    characters in paths again.

  C++
  * Removed several usages of C++11 features in the code base.
  * Fixed some compiler warnings.

  PHP
  * Fixed memory leak in C-extension implementation.
  * Added discardUnknokwnFields API.
  * Removed duplicated typedef in C-extension headers.
  * Avoided calling private php methods (timelib_update_ts).
  * Fixed Any.php to use fully-qualified name for DescriptorPool.

  Ruby
  * Added Google_Protobuf_discard_unknown for discarding unknown fields in
    messages.

  C#
  * Unknown fields are now preserved by default.
  * Floating point values are now bitwise compared, affecting message equality
    check and Contains() API in map and repeated fields.


2017-11-13 version 3.5.0 (C++/Java/Python/PHP/Objective-C/C#/Ruby/JavaScript)
  Planned Future Changes
  * Make C++ implementation C++11 only: we plan to require C++11 to build
    protobuf code starting from 3.6.0 release. Please join this github issue:
    https://github.com/protocolbuffers/protobuf/issues/2780 to provide your feedback.

  General
  * Unknown fields are now preserved in proto3 for most of the language
    implementations for proto3 by default. See the per-language section for
    details.
  * reserve keyword are now supported in enums

  C++
  * Proto3 messages are now preserving unknown fields by default. If you rely on
    unknowns fields being dropped. Please use DiscardUnknownFields() explicitly.
  * Deprecated the unsafe_arena_release_* and unsafe_arena_add_allocated_*
    methods for string fields.
  * Added move constructor and move assignment to RepeatedField,
    RepeatedPtrField and google::protobuf::Any.
  * Added perfect forwarding in Arena::CreateMessage
  * In-progress experimental support for implicit weak fields with lite protos.
    This feature allows the linker to strip out more unused messages and reduce
    binary size.
  * Various performance optimizations.

  Java
  * Proto3 messages are now preserving unknown fields by default. If you’d like
    to drop unknown fields, please use the DiscardUnknownFieldsParser API. For
    example:
      Parser<Foo> parser = DiscardUnknownFieldsParser.wrap(Foo.parser());
      Foo foo = parser.parseFrom(input);
  * Added a new CodedInputStream decoder for Iterable<ByteBuffer> with direct
    ByteBuffers.
  * TextFormat now prints unknown length-delimited fields as messages if
    possible.
  * FieldMaskUtil.merge() no longer creates unnecessary empty messages when a
    message field is unset in both source message and destination message.
  * Various performance optimizations.

  Python
  * Proto3 messages are now preserving unknown fields by default. Use
    message.DiscardUnknownFields() to drop unknown fields.
  * Add FieldDescriptor.file in generated code.
  * Add descriptor pool FindOneofByName in pure python.
  * Change unknown enum values into unknown field set .
  * Add more Python dict/list compatibility for Struct/ListValue.
  * Add utf-8 support for text_format.Merge()/Parse().
  * Support numeric unknown enum values for proto3 JSON format.
  * Add warning for Unexpected end-group tag in cpp extension.

  PHP
  * Proto3 messages are now preserving unknown fields.
  * Provide well known type messages in runtime.
  * Add prefix ‘PB’ to generated class of reserved names.
  * Fixed all conformance tests for encode/decode json in php runtime. C
    extension needs more work.

  Objective-C
  * Fixed some issues around copying of messages with unknown fields and then
    mutating the unknown fields in the copy.

  C#
  * Added unknown field support in JsonParser.
  * Fixed oneof message field merge.
  * Simplify parsing messages from array slices.

  Ruby
  * Unknown fields are now preserved by default.
  * Fixed several bugs for segment fault.

  Javascript
  * Decoder can handle both paced and unpacked data no matter how the proto is
    defined.
  * Decoder now accept long varint for 32 bit integers.


2017-08-14 version 3.4.0 (C++/Java/Python/PHP/Objective-C/C#/Ruby/JavaScript)
  Planned Future Changes
  * There are some changes that are not included in this release but are planned
    for the near future
      - Preserve unknown fields in proto3: We are going to bring unknown fields
        back into proto3. In this release, some languages start to support
        preserving unknown fields in proto3, controlled by flags/options. Some
        languages also introduce explicit APIs to drop unknown fields for
        migration. Please read the change log sections by languages for details.
        For general timeline and plan:

          https://docs.google.com/document/d/1KMRX-G91Aa-Y2FkEaHeeviLRRNblgIahbsk4wA14gRk/view

        For issues and discussions:

          https://github.com/protocolbuffers/protobuf/issues/272

      - Make C++ implementation C++11 only: we plan to require C++11 to build
        protobuf code starting from 3.5.0 or 3.6.0 release, after unknown fields
        semantic changes are finished. Please join this
        github issue:

          https://github.com/protocolbuffers/protobuf/issues/2780

        to provide your feedback.

  General
  * Extension ranges now accept options and are customizable.
  * "reserve" keyword now supports “max” in field number ranges,
    e.g.  reserve 1000 to max;

  C++
  * Proto3 messages are now able to preserve unknown fields. The default
    behavior is still to drop unknowns, which will be flipped in a future
    release. If you rely on unknowns fields being dropped. Please use
    Message::DiscardUnknownFields() explicitly.
  * Packable proto3 fields are now packed by default in serialization.
  * Following C++11 features are introduced when C++11 is available:
      - move-constructor and move-assignment are introduced to messages
      - Repeated fields constructor now takes std::initializer_list
      - rvalue setters are introduced for string fields
  * Experimental Table-Driven parsing and serialization available to test. To
    enable it, pass in table_driven_parsing table_driven_serialization protoc
    generator flags for C++

      $ protoc --cpp_out=table_driven_parsing,table_driven_serialization:./ \
        test.proto

  * lite generator parameter supported by the generator. Once set, all generated
    files, use lite runtime regardless of the optimizer_for setting in the
    .proto file.
  * Various optimizations to make C++ code more performant on PowerPC platform
  * Fixed maps data corruption when the maps are modified by both reflection API
    and generated API.
  * Deterministic serialization on maps reflection now uses stable sort.
  * file() accessors are introduced to various *Descriptor classes to make
    writing template function easier.
  * ByteSize() and SpaceUsed() are deprecated.Use ByteSizeLong() and
    SpaceUsedLong() instead
  * Consistent hash function is used for maps in DEBUG and NDEBUG build.
  * "using namespace std" is removed from stubs/common.h
  * Various performance optimizations and bug fixes

  Java
  * Introduced new parser API DiscardUnknownFieldsParser in preparation of
    proto3 unknown fields preservation change. Users who want to drop unknown
    fields should migrate to use this new parser API. For example:

      Parser<Foo> parser = DiscardUnknownFieldsParser.wrap(Foo.parser());
      Foo foo = parser.parseFrom(input);

  * Introduced new TextFormat API printUnicodeFieldValue() that prints field
    value without escaping unicode characters.
  * Added Durations.compare(Duration, Duration) and
    Timestamps.compare(Timestamp, Timestamp).
  * JsonFormat now accepts base64url encoded bytes fields.
  * Optimized CodedInputStream to do less copies when parsing large bytes
    fields.
  * Optimized TextFormat to allocate less memory when printing.

  Python
  * SerializeToString API is changed to SerializeToString(self, **kwargs),
    deterministic parameter is accepted for deterministic serialization.
  * Added sort_keys parameter in json format to make the output deterministic.
  * Added indent parameter in json format.
  * Added extension support in json format.
  * Added __repr__ support for repeated field in cpp implementation.
  * Added file in FieldDescriptor.
  * Added pretty-print filter to text format.
  * Services and method descriptors are always printed even if generic_service
    option is turned off.
  * Note: AppEngine 2.5 is deprecated on June 2017 that AppEngine 2.5 will
    never update protobuf runtime. Users who depend on AppEngine 2.5 should use
    old protoc.

  PHP
  * Support PHP generic services. Specify file option php_generic_service=true
    to enable generating service interface.
  * Message, repeated and map fields setters take value instead of reference.
  * Added map iterator in c extension.
  * Support json  encode/decode.
  * Added more type info in getter/setter phpdoc
  * Fixed the problem that c extension and php implementation cannot be used
    together.
  * Added file option php_namespace to use custom php namespace instead of
    package.
  * Added fluent setter.
  * Added descriptor API in runtime for custom encode/decode.
  * Various bug fixes.

  Objective-C
  * Fix for GPBExtensionRegistry copying and add tests.
  * Optimize GPBDictionary.m codegen to reduce size of overall library by 46K
    per architecture.
  * Fix some cases of reading of 64bit map values.
  * Properly error on a tag with field number zero.
  * Preserve unknown fields in proto3 syntax files.
  * Document the exceptions on some of the writing apis.

  C#
  * Implemented IReadOnlyDictionary<K,V> in MapField<K,V>
  * Added TryUnpack method for Any message in addition to Unpack.
  * Converted C# projects to MSBuild (csproj) format.

  Ruby
  * Several bug fixes.

  Javascript
  * Added support of field option js_type. Now one can specify the JS type of a
    64-bit integer field to be string in the generated code by adding option
    [jstype = JS_STRING] on the field.

2017-04-05 version 3.3.0 (C++/Java/Python/PHP/Objective-C/C#/Ruby/JavaScript)
  Planned Future Changes
  * There are some changes that are not included in this release but are
    planned for the near future:
      - Preserve unknown fields in proto3: please read this doc:

          https://docs.google.com/document/d/1KMRX-G91Aa-Y2FkEaHeeviLRRNblgIahbsk4wA14gRk/view

        for the timeline and follow up this github issue:

          https://github.com/protocolbuffers/protobuf/issues/272

        for discussion.
      - Make C++ implementation C++11 only: we plan to require C++11 to build
        protobuf code starting from 3.4.0 or 3.5.0 release. Please join this
        github issue:

          https://github.com/protocolbuffers/protobuf/issues/2780

        to provide your feedback.

  C++
  * Fixed map fields serialization of DynamicMessage to correctly serialize
    both key and value regardless of their presence.
  * Parser now rejects field number 0 correctly.
  * New API Message::SpaceUsedLong() that’s equivalent to
    Message::SpaceUsed() but returns the value in size_t.
  * JSON support
    - New flag always_print_enums_as_ints in JsonPrintOptions.
    - New flag preserve_proto_field_names in JsonPrintOptions. It will instruct
      the JSON printer to use the original field name declared in the .proto
      file instead of converting them to lowerCamelCase when printing JSON.
    - JsonPrintOptions.always_print_primtive_fields now works for oneof message
      fields.
    - Fixed a bug that doesn’t allow different fields to set the same json_name
      value.
    - Fixed a performance bug that causes excessive memory copy when printing
      large messages.
  * Various performance optimizations.

  Java
  * Map field setters eagerly validate inputs and throw NullPointerExceptions
    as appropriate.
  * Added ByteBuffer overloads to the generated parsing methods and the Parser
    interface.
  * proto3 enum's getNumber() method now throws on UNRECOGNIZED values.
  * Output of JsonFormat is now locale independent.

  Python
  * Added FindServiceByName() in the pure-Python DescriptorPool. This works only
    for descriptors added with DescriptorPool.Add(). Generated descriptor_pool
    does not support this yet.
  * Added a descriptor_pool parameter for parsing Any in text_format.Parse().
  * descriptor_pool.FindFileContainingSymbol() now is able to find nested
    extensions.
  * Extending empty [] to repeated field now sets parent message presence.

  PHP
  * Added file option php_class_prefix. The prefix will be prepended to all
    generated classes defined in the file.
  * When encoding, negative int32 values are sign-extended to int64.
  * Repeated/Map field setter accepts a regular PHP array. Type checking is
    done on the array elements.
  * encode/decode are renamed to serializeToString/mergeFromString.
  * Added mergeFrom, clear method on Message.
  * Fixed a bug that oneof accessor didn’t return the field name that is
    actually set.
  * C extension now works with php7.
  * This is the first GA release of PHP. We guarantee that old generated code
    can always work with new runtime and new generated code.

  Objective-C
  * Fixed help for GPBTimestamp for dates before the epoch that contain
    fractional seconds.
  * Added GPBMessageDropUnknownFieldsRecursively() to remove unknowns from a
    message and any sub messages.
  * Addressed a threading race in extension registration/lookup.
  * Increased the max message parsing depth to 100 to match the other languages.
  * Removed some use of dispatch_once in favor of atomic compare/set since it
    needs to be heap based.
  * Fixes for new Xcode 8.3 warnings.

  C#
  * Fixed MapField.Values.CopyTo, which would throw an exception unnecessarily
    if provided exactly the right size of array to copy to.
  * Fixed enum JSON formatting when multiple names mapped to the same numeric
    value.
  * Added JSON formatting option to format enums as integers.
  * Modified RepeatedField<T> to implement IReadOnlyList<T>.
  * Introduced the start of custom option handling; it's not as pleasant as it
    might be, but the information is at least present. We expect to extend code
    generation to improve this in the future.
  * Introduced ByteString.FromStream and ByteString.FromStreamAsync to
    efficiently create a ByteString from a stream.
  * Added whole-message deprecation, which decorates the class with [Obsolete].

  Ruby
  * Fixed Message#to_h for messages with map fields.
  * Fixed memcpy() in binary gems to work for old glibc, without breaking the
    build for non-glibc libc’s like musl.

  Javascript
  * Added compatibility tests for version 3.0.0.
  * Added conformance tests.
  * Fixed serialization of extensions: we need to emit a value even if it is
    falsy (like the number 0).
  * Use closurebuilder.py in favor of calcdeps.py for compiling JavaScript.

2017-01-23 version 3.2.0 (C++/Java/Python/PHP/Ruby/Objective-C/C#/JavaScript/Lite)
  General
  * Added protoc version number to protoc plugin protocol. It can be used by
    protoc plugin to detect which version of protoc is used with the plugin and
    mitigate known problems in certain version of protoc.

  C++
  * The default parsing byte size limit has been raised from 64MB to 2GB.
  * Added rvalue setters for non-arena string fields.
  * Enabled debug logging for Android.
  * Fixed a double-free problem when using Reflection::SetAllocatedMessage()
    with extension fields.
  * Fixed several deterministic serialization bugs:
    * MessageLite::SerializeAsString() now respects the global deterministic
      serialization flag.
    * Extension fields are serialized deterministically as well.  Fixed protocol
      compiler to correctly report importing-self as an error.
  * Fixed FileDescriptor::DebugString() to print custom options correctly.
  * Various performance/codesize optimizations and cleanups.

  Java
  * The default parsing byte size limit has been raised from 64MB to 2GB.
  * Added recursion limit when parsing JSON.
  * Fixed a bug that enumType.getDescriptor().getOptions() doesn't have custom
    options.
  * Fixed generated code to support field numbers up to 2^29-1.

  Python
  * You can now assign NumPy scalars/arrays (np.int32, np.int64) to protobuf
    fields, and assigning other numeric types has been optimized for
    performance.
  * Pure-Python: message types are now garbage-collectable.
  * Python/C++: a lot of internal cleanup/refactoring.

  PHP (Alpha)
  * For 64-bit integers type (int64/uint64/sfixed64/fixed64/sint64), use PHP
    integer on 64-bit environment and PHP string on 32-bit environment.
  * PHP generated code also conforms to PSR-4 now.
  * Fixed ZTS build for c extension.
  * Fixed c extension build on Mac.
  * Fixed c extension build on 32-bit linux.
  * Fixed the bug that message without namespace is not found in the descriptor
    pool. (#2240)
  * Fixed the bug that repeated field is not iterable in c extension.
  * Message names Empty will be converted to GPBEmpty in generated code.
  * Added phpdoc in generated files.
  * The released API is almost stable. Unless there is large problem, we won't
    change it. See
    https://developers.google.com/protocol-buffers/docs/reference/php-generated
    for more details.

  Objective-C
  * Added support for push/pop of the stream limit on CodedInputStream for
    anyone doing manual parsing.

  C#
  * No changes.

  Ruby
  * Message objects now support #respond_to? for field getters/setters.
  * You can now compare “message == non_message_object” and it will return false
    instead of throwing an exception.
  * JRuby: fixed #hashCode to properly reflect the values in the message.

  Javascript
  * Deserialization of repeated fields no longer has quadratic performance
    behavior.
  * UTF-8 encoding/decoding now properly supports high codepoints.
  * Added convenience methods for some well-known types: Any, Struct, and
    Timestamp. These make it easier to convert data between native JavaScript
    types and the well-known protobuf types.

2016-09-23 version 3.1.0 (C++/Java/Python/PHP/Ruby/Objective-C/C#/JavaScript/Lite)
  General
  * Proto3 support in PHP (alpha).
  * Various bug fixes.

  C++
  * Added MessageLite::ByteSizeLong() that’s equivalent to
    MessageLite::ByteSize() but returns the value in size_t. Useful to check
    whether a message is over the 2G size limit that protobuf can support.
  * Moved default_instances to global variables. This allows default_instance
    addresses to be known at compile time.
  * Adding missing generic gcc 64-bit atomicops.
  * Restore New*Callback into google::protobuf namespace since these are used
    by the service stubs code
  * JSON support.
    * Fixed some conformance issues.
  * Fixed a JSON serialization bug for bytes fields.

  Java
  * Fixed a bug in TextFormat that doesn’t accept empty repeated fields (i.e.,
    “field: [ ]”).
  * JSON support
    * Fixed JsonFormat to do correct snake_case-to-camelCase conversion for
      non-style-conforming field names.
    * Fixed JsonFormat to parse empty Any message correctly.
    * Added an option to JsonFormat.Parser to ignore unknown fields.
  * Experimental API
    * Added UnsafeByteOperations.unsafeWrap(byte[]) to wrap a byte array into
      ByteString without copy.

  Python
  * JSON support
    * Fixed some conformance issues.

  PHP (Alpha)
  * We have added the proto3 support for PHP via both a pure PHP package and a
    native c extension. The pure PHP package is intended to provide usability
    to wider range of PHP platforms, while the c extension is intended to
    provide higher performance. Both implementations provide the same runtime
    APIs and share the same generated code. Users don’t need to re-generate
    code for the same proto definition when they want to switch the
    implementation later. The pure PHP package is included in the php/src
    directory, and the c extension is included in the php/ext directory.

    Both implementations provide idiomatic PHP APIs:
    * All messages and enums are defined as PHP classes.
    * All message fields can only be accessed via getter/setter.
    * Both repeated field elements and map elements are stored in containers
      that act like a normal PHP array.

    Unlike several existing third-party PHP implementations for protobuf, our
    implementations are built on a "strongly-typed" philosophy: message fields
    and array/map containers will throw exceptions eagerly when values of the
    incorrect type (not including those that can be type converted, e.g.,
    double <-> integer <-> numeric string) are inserted.

    Currently, pure PHP runtime supports php5.5, 5.6 and 7 on linux. C
    extension runtime supports php5.5 and 5.6 on linux.

    See php/README.md for more details about installment. See
    https://developers.google.com/protocol-buffers/docs/phptutorial for more
    details about APIs.

  Objective-C
  * Helpers are now provided for working the Any well known type (see
    GPBWellKnownTypes.h for the api additions).
  * Some improvements in startup code (especially when extensions aren’t used).

  Javascript
  * Fixed missing import of jspb.Map
  * Fixed valueWriterFn variable name

  Ruby
  * Fixed hash computation for JRuby's RubyMessage
  * Make sure map parsing frames are GC-rooted.
  * Added API support for well-known types.

  C#
  * Removed check on dependency in the C# reflection API.

2016-09-06 version 3.0.2 (C++/Java/Python/Ruby/Objective-C/C#/JavaScript/Lite)
  General
  * Various bug fixes.

  Objective C
  * Fix for oneofs in proto3 syntax files where fields were set to the zero
    value.
  * Fix for embedded null character in strings.
  * CocoaDocs support

  Ruby
  * Fixed memory corruption bug in parsing that could occur under GC pressure.

  Javascript
  * jspb.Map is now properly exported to CommonJS modules.

  C#
  * Removed legacy_enum_values flag.


2016-07-27 version 3.0.0 (C++/Java/Python/Ruby/Objective-C/C#/JavaScript/Lite)
  General
  * This log only contains changes since the beta-4 release. Summarized change
    log since the last stable release (v2.6.1) can be found in the github
    release page.

  Compatibility Notice
  * v3.0.0 is the first API stable release of the v3.x series. We do not expect
    any future API breaking changes.
  * For C++, Java Lite and Objective-C, source level compatibility is
    guaranteed.  Upgrading from v3.0.0 to newer minor version releases will be
    source compatible. For example, if your code compiles against protobuf
    v3.0.0, it will continue to compile after you upgrade protobuf library to
    v3.1.0.
  * For other languages, both source level compatibility and binary level
    compatibility are guaranteed. For example, if you have a Java binary built
    against protobuf v3.0.0. After switching the protobuf runtime binary to
    v3.1.0, your built binary should continue to work.
  * Compatibility is only guaranteed for documented API and documented
    behaviors. If you are using undocumented API (e.g., use anything in the C++
    internal namespace), it can be broken by minor version releases in an
    undetermined manner.

  Ruby
  * When you assign a string field `a.string_field = "X"`, we now call
    #encode(UTF-8) on the string and freeze the copy. This saves you from
    needing to ensure the string is already encoded as UTF-8. It also prevents
    you from mutating the string after it has been assigned (this is how we
    ensure it stays valid UTF-8).
  * The generated file for `foo.proto` is now `foo_pb.rb` instead of just
    `foo.rb`. This makes it easier to see which imports/requires are from
    protobuf generated code, and also prevents conflicts with any `foo.rb` file
    you might have written directly in Ruby. It is a backward-incompatible
    change: you will need to update all of your `require` statements.
  * For package names like `foo_bar`, we now translate this to the Ruby module
    `FooBar`. This is more idiomatic Ruby than what we used to do (`Foo_bar`).

  JavaScript
  * Scalar fields like numbers and boolean now return defaults instead of
    `undefined` or `null` when they are unset. You can test for presence
    explicitly by calling `hasFoo()`, which we now generate for scalar fields.

  Java Lite
  * Java Lite is now implemented as a separate plugin, maintained in the
    `javalite` branch. Both lite runtime and protoc artifacts will be available
    in Maven.

  C#
  * Target platforms now .NET 4.5, selected portable subsets and .NET Core.
  * legacy_enum_values option is no longer supported.

2016-07-15 version 3.0.0-beta-4 (C++/Java/Python/Ruby/Objective-C/C#/JavaScript)
  General
  * Added a deterministic serialization API for C++. The deterministic
    serialization guarantees that given a binary, equal messages will be
    serialized to the same bytes. This allows applications like MapReduce to
    group equal messages based on the serialized bytes. The deterministic
    serialization is, however, NOT canonical across languages; it is also
    unstable across different builds with schema changes due to unknown fields.
    Users who need canonical serialization, e.g. persistent storage in a
    canonical form, fingerprinting, etc, should define their own
    canonicalization specification and implement the serializer using reflection
    APIs rather than relying on this API.
  * Added OneofOptions. You can now define custom options for oneof groups.
      import "google/protobuf/descriptor.proto";
      extend google.protobuf.OneofOptions {
        optional int32 my_oneof_extension = 12345;
      }
      message Foo {
        oneof oneof_group {
          (my_oneof_extension) = 54321;
          ...
        }
      }

  C++ (beta)
  * Introduced a deterministic serialization API in
    CodedOutputStream::SetSerializationDeterministic(bool). See the notes about
    deterministic serialization in the General section.
  * Added google::protobuf::Map::swap() to swap two map fields.
  * Fixed a memory leak when calling Reflection::ReleaseMessage() on a message
    allocated on arena.
  * Improved error reporting when parsing text format protos.
  * JSON
      - Added a new parser option to ignore unknown fields when parsing JSON.
      - Added convenient methods for message to/from JSON conversion.
  * Various performance optimizations.

  Java (beta)
  * File option "java_generate_equals_and_hash" is now deprecated. equals() and
    hashCode() methods are generated by default.
  * Added a new JSON printer option "omittingInsignificantWhitespace" to produce
    a more compact JSON output. The printer will pretty-print by default.
  * Updated Java runtime to be compatible with 2.5.0/2.6.1 generated protos.

  Python (beta)
  * Added support to pretty print Any messages in text format.
  * Added a flag to ignore unknown fields when parsing JSON.
  * Bugfix: "@type" field of a JSON Any message is now correctly put before
    other fields.

  Objective-C (beta)
  * Updated the code to support compiling with more compiler warnings
    enabled. (Issue 1616)
  * Exposing more detailed errors for parsing failures. (PR 1623)
  * Small (breaking) change to the naming of some methods on the support classes
    for map<>. There were collisions with the system provided KVO support, so
    the names were changed to avoid those issues.  (PR 1699)
  * Fixed for proper Swift bridging of error handling during parsing. (PR 1712)
  * Complete support for generating sources that will go into a Framework and
    depend on generated sources from other Frameworks. (Issue 1457)

  C# (beta)
  * RepeatedField optimizations.
  * Support for .NET Core.
  * Minor bug fixes.
  * Ability to format a single value in JsonFormatter (advanced usage only).
  * Modifications to attributes applied to generated code.

  Javascript (alpha)
  * Maps now have a real map API instead of being treated as repeated fields.
  * Well-known types are now provided in the google-protobuf package, and the
    code generator knows to require() them from that package.
  * Bugfix: non-canonical varints are correctly decoded.

  Ruby (alpha)
  * Accessors for oneof fields now return default values instead of nil.

  Java Lite
  * Java lite support is removed from protocol compiler. It will be supported
    as a protocol compiler plugin in a separate code branch.

2016-05-16 version 3.0.0-beta-3 (C++/Java/Python/Ruby/Nano/Objective-C/C#/JavaScript)
  General
  * Supported Proto3 lite-runtime in C++/Java for mobile platforms.
  * Any type now supports APIs to specify prefixes other than
    type.googleapis.com
  * Removed javanano_use_deprecated_package option; Nano will always has its own
    ".nano" package.

  C++ (Beta)
  * Improved hash maps.
      - Improved hash maps comments. In particular, please note that equal hash
        maps will not necessarily have the same iteration order and
        serialization.
      - Added a new hash maps implementation that will become the default in a
        later release.
  * Arenas
      - Several inlined methods in Arena were moved to out-of-line to improve
        build performance and code size.
      - Added SpaceAllocatedAndUsed() to report both space used and allocated
      - Added convenient class UnsafeArenaAllocatedRepeatedPtrFieldBackInserter
  * Any
      - Allow custom type URL prefixes in Any packing.
      - TextFormat now expand the Any type rather than printing bytes.
  * Performance optimizations and various bug fixes.

  Java (Beta)
  * Introduced an ExperimentalApi annotation. Annotated APIs are experimental
    and are subject to change in a backward incompatible way in future releases.
  * Introduced zero-copy serialization as an ExperimentalApi
      - Introduction of the `ByteOutput` interface. This is similar to
        `OutputStream` but provides semantics for lazy writing (i.e. no
        immediate copy required) of fields that are considered to be immutable.
      - `ByteString` now supports writing to a `ByteOutput`, which will directly
        expose the internals of the `ByteString` (i.e. `byte[]` or `ByteBuffer`)
        to the `ByteOutput` without copying.
      - `CodedOutputStream` now supports writing to a `ByteOutput`. `ByteString`
        instances that are too large to fit in the internal buffer will be
        (lazily) written to the `ByteOutput` directly.
      - This allows applications using large `ByteString` fields to avoid
        duplication of these fields entirely. Such an application can supply a
        `ByteOutput` that chains together the chunks received from
        `CodedOutputStream` before forwarding them onto the IO system.
  * Other related changes to `CodedOutputStream`
      - Additional use of `sun.misc.Unsafe` where possible to perform fast
        access to `byte[]` and `ByteBuffer` values and avoiding unnecessary
        range checking.
      - `ByteBuffer`-backed `CodedOutputStream` now writes directly to the
        `ByteBuffer` rather than to an intermediate array.
  * Improved lite-runtime.
      - Lite protos now implement deep equals/hashCode/toString
      - Significantly improved the performance of Builder#mergeFrom() and
        Builder#mergeDelimitedFrom()
  * Various bug fixes and small feature enhancement.
      - Fixed stack overflow when in hashCode() for infinite recursive oneofs.
      - Fixed the lazy field parsing in lite to merge rather than overwrite.
      - TextFormat now supports reporting line/column numbers on errors.
      - Updated to add appropriate @Override for better compiler errors.

  Python (Beta)
  * Added JSON format for Any, Struct, Value and ListValue
  * [ ] is now accepted for both repeated scalar fields and repeated message
    fields in text format parser.
  * Numerical field name is now supported in text format.
  * Added DiscardUnknownFields API for python protobuf message.

  Objective-C (Beta)
  * Proto comments now come over as HeaderDoc comments in the generated sources
    so Xcode can pick them up and display them.
  * The library headers have been updated to use HeaderDoc comments so Xcode can
    pick them up and display them.
  * The per message and per field overhead in both generated code and runtime
    object sizes was reduced.
  * Generated code now include deprecated annotations when the proto file
    included them.

  C# (Beta)
  In general: some changes are breaking, which require regenerating messages.
  Most user-written code will not be impacted *except* for the renaming of enum
  values.

  * Allow custom type URL prefixes in `Any` packing, and ignore them when
    unpacking
  * `protoc` is now in a separate NuGet package (Google.Protobuf.Tools)
  * New option: `internal_access` to generate internal classes
  * Enum values are now PascalCased, and if there's a prefix which matches the
    name of the enum, that is removed (so an enum `COLOR` with a value
    `COLOR_BLUE` would generate a value of just `Blue`). An option
    (`legacy_enum_values`) is temporarily available to disable this, but the
    option will be removed for GA.
  * `json_name` option is now honored
  * If group tags are encountered when parsing, they are validated more
    thoroughly (although we don't support actual groups)
  * NuGet dependencies are better specified
  * Breaking: `Preconditions` is renamed to `ProtoPreconditions`
  * Breaking: `GeneratedCodeInfo` is renamed to `GeneratedClrTypeInfo`
  * `JsonFormatter` now allows writing to a `TextWriter`
  * New interface, `ICustomDiagnosticMessage` to allow more compact
    representations from `ToString`
  * `CodedInputStream` and `CodedOutputStream` now implement `IDisposable`,
    which simply disposes of the streams they were constructed with
  * Map fields no longer support null values (in line with other languages)
  * Improvements in JSON formatting and parsing

  Javascript (Alpha)
  * Better support for "bytes" fields: bytes fields can be read as either a
    base64 string or UInt8Array (in environments where TypedArray is supported).
  * New support for CommonJS imports.  This should make it easier to use the
    JavaScript support in Node.js and tools like WebPack.  See js/README.md for
    more information.
  * Some significant internal refactoring to simplify and modularize the code.

  Ruby (Alpha)
  * JSON serialization now properly uses camelCased names, with a runtime option
    that will preserve original names from .proto files instead.
  * Well-known types are now included in the distribution.
  * Release now includes binary gems for Windows, Mac, and Linux instead of just
    source gems.
  * Bugfix for serializing oneofs.

  C++/Java Lite (Alpha)
    A new "lite" generator parameter was introduced in the protoc for C++ and
    Java for Proto3 syntax messages. Example usage:

     ./protoc --cpp_out=lite:$OUTPUT_PATH foo.proto

    The protoc will treat the current input and all the transitive dependencies
    as LITE. The same generator parameter must be used to generate the
    dependencies.

    In Proto3 syntax files, "optimized_for=LITE_RUNTIME" is no longer supported.


2015-12-30 version 3.0.0-beta-2 (C++/Java/Python/Ruby/Nano/Objective-C/C#/JavaScript)
  General
  * Introduced a new language implementation: JavaScript.
  * Added a new field option "json_name". By default proto field names are
    converted to "lowerCamelCase" in proto3 JSON format. This option can be
    used to override this behavior and specify a different JSON name for the
    field.
  * Added conformance tests to ensure implementations are following proto3 JSON
    specification.

  C++ (Beta)
  * Various bug fixes and improvements to the JSON support utility:
      - Duplicate map keys in JSON are now rejected (i.e., translation will
        fail).
      - Fixed wire-format for google.protobuf.Value/ListValue.
      - Fixed precision loss when converting google.protobuf.Timestamp.
      - Fixed a bug when parsing invalid UTF-8 code points.
      - Fixed a memory leak.
      - Reduced call stack usage.

  Java (Beta)
  * Cleaned up some unused methods on CodedOutputStream.
  * Presized lists for packed fields during parsing in the lite runtime to
    reduce allocations and improve performance.
  * Improved the performance of unknown fields in the lite runtime.
  * Introduced UnsafeByteStrings to support zero-copy ByteString creation.
  * Various bug fixes and improvements to the JSON support utility:
      - Fixed a thread-safety bug.
      - Added a new option “preservingProtoFieldNames” to JsonFormat.
      - Added a new option “includingDefaultValueFields” to JsonFormat.
      - Updated the JSON utility to comply with proto3 JSON specification.

  Python (Beta)
  * Added proto3 JSON format utility. It includes support for all field types
    and a few well-known types except for Any and Struct.
  * Added runtime support for Any, Timestamp, Duration and FieldMask.
  * [ ] is now accepted for repeated scalar fields in text format parser.
  * Map fields now have proper O(1) performance for lookup/insert/delete
    when using the Python/C++ implementation. They were previously using O(n)
    search-based algorithms because the C++ reflection interface didn't
    support true map operations.

  Objective-C (Beta)
  * Various bug-fixes and code tweaks to pass more strict compiler warnings.
  * Now has conformance test coverage and is passing all tests.

  C# (Beta)
  * Various bug-fixes.
  * Code generation: Files generated in directories based on namespace.
  * Code generation: Include comments from .proto files in XML doc
    comments (naively)
  * Code generation: Change organization/naming of "reflection class" (access
    to file descriptor)
  * Code generation and library: Add Parser property to MessageDescriptor,
    and introduce a non-generic parser type.
  * Library: Added TypeRegistry to support JSON parsing/formatting of Any.
  * Library: Added Any.Pack/Unpack support.
  * Library: Implemented JSON parsing.

  Javascript (Alpha)
  * Added proto3 support for JavaScript. The runtime is written in pure
    JavaScript and works in browsers and in Node.js. To generate JavaScript
    code for your proto, invoke protoc with "--js_out". See js/README.md
    for more build instructions.

2015-08-26 version 3.0.0-beta-1 (C++/Java/Python/Ruby/Nano/Objective-C/C#)
  About Beta
  * This is the first beta release of protobuf v3.0.0. Not all languages
    have reached beta stage. Languages not marked as beta are still in
    alpha (i.e., be prepared for API breaking changes).

  General
  * Proto3 JSON is supported in several languages (fully supported in C++
    and Java, partially supported in Ruby/C#). The JSON spec is defined in
    the proto3 language guide:

      https://developers.google.com/protocol-buffers/docs/proto3#json

    We will publish a more detailed spec to define the exact behavior of
    proto3-conformant JSON serializers and parsers. Until then, do not rely
    on specific behaviors of the implementation if it’s not documented in
    the above spec. More specifically, the behavior is not yet finalized for
    the following:
      - Parsing invalid JSON input (e.g., input with trailing commas).
      - Non-camelCase names in JSON input.
      - The same field appears multiple times in JSON input.
      - JSON arrays contain “null” values.
      - The message has unknown fields.

  * Proto3 now enforces strict UTF-8 checking. Parsing will fail if a string
    field contains non UTF-8 data.

  C++ (Beta)
  * Introduced new utility functions/classes in the google/protobuf/util
    directory:
      - MessageDifferencer: compare two proto messages and report their
                            differences.
      - JsonUtil: support converting protobuf binary format to/from JSON.
      - TimeUtil: utility functions to work with well-known types Timestamp
                  and Duration.
      - FieldMaskUtil: utility functions to work with FieldMask.

  * Performance optimization of arena construction and destruction.
  * Bug fixes for arena and maps support.
  * Changed to use cmake for Windows Visual Studio builds.
  * Added Bazel support.

  Java (Beta)
  * Introduced a new util package that will be distributed as a separate
    artifact in maven. It contains:
      - JsonFormat: convert proto messages to/from JSON.
      - TimeUtil: utility functions to work with Timestamp and Duration.
      - FieldMaskUtil: utility functions to work with FieldMask.

  * The static PARSER in each generated message is deprecated, and it will
    be removed in a future release. A static parser() getter is generated
    for each message type instead.
  * Performance optimizations for String fields serialization.
  * Performance optimizations for Lite runtime on Android:
      - Reduced allocations
      - Reduced method overhead after ProGuarding
      - Reduced code size after ProGuarding

  Python (Alpha)
  * Removed legacy Python 2.5 support.
  * Moved to a single Python 2.x/3.x-compatible codebase, instead of using 2to3.
  * Fixed build/tests on Python 2.6, 2.7, 3.3, and 3.4.
      - Pure-Python works on all four.
      - Python/C++ implementation works on all but 3.4, due to changes in the
        Python/C++ API in 3.4.
  * Some preliminary work has been done to allow for multiple DescriptorPools
    with Python/C++.

  Ruby (Alpha)
  * Many bugfixes:
      - fixed parsing/serialization of bytes, sint, sfixed types
      - other parser bugfixes
      - fixed memory leak affecting Ruby 2.2

  JavaNano (Alpha)
  * JavaNano generated code now will be put in a nano package by default to
    avoid conflicts with Java generated code.

  Objective-C (Alpha)
  * Added non-null markup to ObjC library. Requires SDK 8.4+ to build.
  * Many bugfixes:
      - Removed the class/enum filter.
      - Renamed some internal types to avoid conflicts with the well-known types
        protos.
      - Added missing support for parsing repeated primitive fields in packed or
        unpacked forms.
      - Added *Count for repeated and map<> fields to avoid auto-create when
        checking for them being set.

  C# (Alpha)
  * Namespace changed to Google.Protobuf (and NuGet package will be named
    correspondingly).
  * Target platforms now .NET 4.5 and selected portable subsets only.
  * Removed lite runtime.
  * Reimplementation to use mutable message types.
  * Null references used to represent "no value" for message type fields.
  * Proto3 semantics supported; proto2 files are prohibited for C# codegen.
    Most proto3 features supported:
      - JSON formatting (a.k.a. serialization to JSON), including well-known
        types (except for Any).
      - Wrapper types mapped to nullable value types (or string/ByteString
        allowing nullability). JSON parsing is not supported yet.
      - maps
      - oneof
      - enum unknown value preservation

2015-05-25 version 3.0.0-alpha-3 (Objective-C/C#):
  General
  * Introduced two new language implementations (Objective-C, C#) to proto3.
  * Explicit "optional" keyword are disallowed in proto3 syntax, as fields are
    optional by default.
  * Group fields are no longer supported in proto3 syntax.
  * Changed repeated primitive fields to use packed serialization by default in
    proto3 (implemented for C++, Java, Python in this release).  The user can
    still disable packed serialization by setting packed to false for now.
  * Added well-known type protos (any.proto, empty.proto, timestamp.proto,
    duration.proto, etc.). Users can import and use these protos just like
    regular proto files. Additional runtime support will be added for them in
    future releases (in the form of utility helper functions, or having them
    replaced by language specific types in generated code).
  * Added a "reserved" keyword in both proto2 and proto3 syntax. User can use
    this keyword to declare reserved field numbers and names to prevent them
    from being reused by other fields in the same message.

    To reserve field numbers, add a reserved declaration in your message:

      message TestMessage {
        reserved 2, 15, 9 to 11, 3;
      }

    This reserves field numbers 2, 3, 9, 10, 11 and 15. If a user uses any of
    these as field numbers, the protocol buffer compiler will report an error.

    Field names can also be reserved:

      message TestMessage {
        reserved "foo", "bar";
      }

  * Various bug fixes since 3.0.0-alpha-2

  Objective-C
    Objective-C includes a code generator and a native objective-c runtime
    library.  By adding “--objc_out” to protoc, the code generator will generate
    a header(*.pbobjc.h) and an implementation file(*.pbobjc.m) for each proto
    file.

    In this first release, the generated interface provides: enums, messages,
    field support(single, repeated, map, oneof), proto2 and proto3 syntax
    support, parsing and serialization. It’s  compatible with ARC and non-ARC
    usage. Besides, user can also access it via the swift bridging header.

    See objectivec/README.md for details.

  C#
    * C# protobufs are based on project
      https://github.com/jskeet/protobuf-csharp-port. The original project was
      frozen and all the new development will happen here.
    * Codegen plugin for C# was completely rewritten to C++ and is now an
      integral part of protoc.
    * Some refactorings and cleanup has been applied to the C# runtime library.
    * Only proto2 is supported in C# at the moment, proto3 support is in
      progress and will likely bring significant breaking changes to the API.

    See csharp/README.md for details.

  C++
    * Added runtime support for Any type. To use Any in your proto file, first
      import the definition of Any:

        // foo.proto
        import "google/protobuf/any.proto";
        message Foo {
          google.protobuf.Any any_field = 1;
        }
        message Bar {
          int32 value = 1;
        }

      Then in C++ you can access the Any field using PackFrom()/UnpackTo()
      methods:

        Foo foo;
        Bar bar = ...;
        foo.mutable_any_field()->PackFrom(bar);
        ...
        if (foo.any_field().IsType<Bar>()) {
          foo.any_field().UnpackTo(&bar);
          ...
        }
    * In text format, entries of a map field will be sorted by key.

  Java
    * Continued optimizations on the lite runtime to improve performance for
      Android.

  Python
    * Added map support.
      - maps now have a dict-like interface (msg.map_field[key] = value)
      - existing code that modifies maps via the repeated field interface
        will need to be updated.

  Ruby
    * Improvements to RepeatedField's emulation of the Ruby Array API.
    * Various speedups and internal cleanups.

2015-02-26 version 3.0.0-alpha-2 (Python/Ruby/JavaNano):
  General
  * Introduced three new language implementations (Ruby, JavaNano, and
    Python) to proto3.
  * Various bug fixes since 3.0.0-alpha-1

  Python:
    Python has received several updates, most notably support for proto3
    semantics in any .proto file that declares syntax="proto3".
    Messages declared in proto3 files no longer represent field presence
    for scalar fields (number, enums, booleans, or strings).  You can
    no longer call HasField() for such fields, and they are serialized
    based on whether they have a non-zero/empty/false value.

    One other notable change is in the C++-accelerated implementation.
    Descriptor objects (which describe the protobuf schema and allow
    reflection over it) are no longer duplicated between the Python
    and C++ layers.  The Python descriptors are now simple wrappers
    around the C++ descriptors.  This change should significantly
    reduce the memory usage of programs that use a lot of message
    types.

  Ruby:
    We have added proto3 support for Ruby via a native C extension.

    The Ruby extension itself is included in the ruby/ directory, and details on
    building and installing the extension are in ruby/README.md. The extension
    will also be published as a Ruby gem. Code generator support is included as
    part of `protoc` with the `--ruby_out` flag.

    The Ruby extension implements a user-friendly DSL to define message types
    (also generated by the code generator from `.proto` files).  Once a message
    type is defined, the user may create instances of the message that behave in
    ways idiomatic to Ruby. For example:

    - Message fields are present as ordinary Ruby properties (getter method
      `foo` and setter method `foo=`).
    - Repeated field elements are stored in a container that acts like a native
      Ruby array, and map elements are stored in a container that acts like a
      native Ruby hashmap.
    - The usual well-known methods, such as `#to_s`, `#dup`, and the like, are
      present.

    Unlike several existing third-party Ruby extensions for protobuf, this
    extension is built on a "strongly-typed" philosophy: message fields and
    array/map containers will throw exceptions eagerly when values of the
    incorrect type are inserted.

    See ruby/README.md for details.

  JavaNano:
    JavaNano is a special code generator and runtime library designed especially
    for resource-restricted systems, like Android. It is very resource-friendly
    in both the amount of code and the runtime overhead. Here is an an overview
    of JavaNano features compared with the official Java protobuf:

    - No descriptors or message builders.
    - All messages are mutable; fields are public Java fields.
    - For optional fields only, encapsulation behind setter/getter/hazzer/
      clearer functions is opt-in, which provide proper 'has' state support.
    - For proto2, if not opted in, has state (field presence) is not available.
      Serialization outputs all fields not equal to their defaults.
      The behavior is consistent with proto3 semantics.
    - Required fields (proto2 only) are always serialized.
    - Enum constants are integers; protection against invalid values only
      when parsing from the wire.
    - Enum constants can be generated into container interfaces bearing
      the enum's name (so the referencing code is in Java style).
    - CodedInputByteBufferNano can only take byte[] (not InputStream).
    - Similarly CodedOutputByteBufferNano can only write to byte[].
    - Repeated fields are in arrays, not ArrayList or Vector. Null array
      elements are allowed and silently ignored.
    - Full support for serializing/deserializing repeated packed fields.
    - Support  extensions (in proto2).
    - Unset messages/groups are null, not an immutable empty default
      instance.
    - toByteArray(...) and mergeFrom(...) are now static functions of
      MessageNano.
    - The 'bytes' type translates to the Java type byte[].

    See javanano/README.txt for details.

2014-12-01 version 3.0.0-alpha-1 (C++/Java):

  General
  * Introduced Protocol Buffers language version 3 (aka proto3).

    When protobuf was initially opensourced it implemented Protocol Buffers
    language version 2 (aka proto2), which is why the version number
    started from v2.0.0. From v3.0.0, a new language version (proto3) is
    introduced while the old version (proto2) will continue to be supported.

    The main intent of introducing proto3 is to clean up protobuf before
    pushing the language as the foundation of Google's new API platform.
    In proto3, the language is simplified, both for ease of use and  to
    make it available in a wider range of programming languages. At the
    same time a few features are added to better support common idioms
    found in APIs.

    The following are the main new features in language version 3:

      1. Removal of field presence logic for primitive value fields, removal
         of required fields, and removal of default values. This makes proto3
         significantly easier to implement with open struct representations,
         as in languages like Android Java, Objective C, or Go.
      2. Removal of unknown fields.
      3. Removal of extensions, which are instead replaced by a new standard
         type called Any.
      4. Fix semantics for unknown enum values.
      5. Addition of maps.
      6. Addition of a small set of standard types for representation of time,
         dynamic data, etc.
      7. A well-defined encoding in JSON as an alternative to binary proto
         encoding.

    This release (v3.0.0-alpha-1) includes partial proto3 support for C++ and
    Java. Items 6 (well-known types) and 7 (JSON format) in the above feature
    list are not implemented.

    A new notion "syntax" is introduced to specify whether a .proto file
    uses proto2 or proto3:

      // foo.proto
      syntax = "proto3";
      message Bar {...}

    If omitted, the protocol compiler will generate a warning and "proto2" will
    be used as the default. This warning will be turned into an error in a
    future release.

    We recommend that new Protocol Buffers users use proto3. However, we do not
    generally recommend that existing users migrate from proto2 from proto3 due
    to API incompatibility, and we will continue to support proto2 for a long
    time.

  * Added support for map fields (implemented in C++/Java for both proto2 and
    proto3).

    Map fields can be declared using the following syntax:

      message Foo {
        map<string, string> values = 1;
      }

    Data of a map field will be stored in memory as an unordered map and it
    can be accessed through generated accessors.

  C++
  * Added arena allocation support (for both proto2 and proto3).

    Profiling shows memory allocation and deallocation constitutes a significant
    fraction of CPU-time spent in protobuf code and arena allocation is a
    technique introduced to reduce this cost. With arena allocation, new
    objects will be allocated from a large piece of preallocated memory and
    deallocation of these objects is almost free. Early adoption shows 20% to
    50% improvement in some Google binaries.

    To enable arena support, add the following option to your .proto file:

      option cc_enable_arenas = true;

    Protocol compiler will generate additional code to make the generated
    message classes work with arenas. This does not change the existing API
    of protobuf messages and does not affect wire format. Your existing code
    should continue to work after adding this option. In the future we will
    make this option enabled by default.

    To actually take advantage of arena allocation, you need to use the arena
    APIs when creating messages. A quick example of using the arena API:

      {
        google::protobuf::Arena arena;
        // Allocate a protobuf message in the arena.
        MyMessage* message = Arena::CreateMessage<MyMessage>(&arena);
        // All submessages will be allocated in the same arena.
        if (!message->ParseFromString(data)) {
          // Deal with malformed input data.
        }
        // Must not delete the message here. It will be deleted automatically
        // when the arena is destroyed.
      }

    Currently arena does not work with map fields. Enabling arena in a .proto
    file containing map fields will result in compile errors in the generated
    code. This will be addressed in a future release.

2014-10-20 version 2.6.1:

  C++
  * Added atomicops support for Solaris.
  * Released memory allocated by InitializeDefaultRepeatedFields() and
    GetEmptyString(). Some memory sanitizers reported them as memory leaks.

  Java
  * Updated DynamicMessage.setField() to handle repeated enum values
    correctly.
  * Fixed a bug that caused NullPointerException to be thrown when
    converting manually constructed FileDescriptorProto to
    FileDescriptor.

  Python
  * Fixed WhichOneof() to work with de-serialized protobuf messages.
  * Fixed a missing file problem of Python C++ implementation.

2014-08-15 version 2.6.0:

  General
  * Added oneofs(unions) feature. Fields in the same oneof will share
    memory and at most one field can be set at the same time. Use the
    oneof keyword to define a oneof like:
      message SampleMessage {
        oneof test_oneof {
          string name = 4;
          YourMessage sub_message = 9;
        }
      }
  * Files, services, enums, messages, methods and enum values can be marked
    as deprecated now.
  * Added Support for list values, including lists of messages, when
    parsing text-formatted protos in C++ and Java.
      For example:  foo: [1, 2, 3]

  C++
  * Enhanced customization on TestFormat printing.
  * Added SwapFields() in reflection API to swap a subset of fields.
    Added SetAllocatedMessage() in reflection API.
  * Repeated primitive extensions are now packable. The
    [packed=true] option only affects serializers. Therefore, it is
    possible to switch a repeated extension field to packed format
    without breaking backwards-compatibility.
  * Various speed optimizations.

  Java
  * writeTo() method in ByteString can now write a substring to an
    output stream. Added endWith() method for ByteString.
  * ByteString and ByteBuffer are now supported in CodedInputStream
    and CodedOutputStream.
  * java_generate_equals_and_hash can now be used with the LITE_RUNTIME.

  Python
  * A new C++-backed extension module (aka "cpp api v2") that replaces the
    old ("cpp api v1") one.  Much faster than the pure Python code.  This one
    resolves many bugs and is recommended for general use over the
    pure Python when possible.
  * Descriptors now have enum_types_by_name and extension_types_by_name dict
    attributes.
  * Support for Python 3.

2013-02-27 version 2.5.0:

  General
  * New notion "import public" that allows a proto file to forward the content
    it imports to its importers. For example,
      // foo.proto
      import public "bar.proto";
      import "baz.proto";

      // qux.proto
      import "foo.proto";
      // Stuff defined in bar.proto may be used in this file, but stuff from
      // baz.proto may NOT be used without importing it explicitly.
    This is useful for moving proto files. To move a proto file, just leave
    a single "import public" in the old proto file.
  * New enum option "allow_alias" that specifies whether different symbols can
    be assigned the same numeric value. Default value is "true". Setting it to
    false causes the compiler to reject enum definitions where multiple symbols
    have the same numeric value.
    Note: We plan to flip the default value to "false" in a future release.
    Projects using enum aliases should set the option to "true" in their .proto
    files.

  C++
  * New generated method set_allocated_foo(Type* foo) for message and string
    fields. This method allows you to set the field to a pre-allocated object
    and the containing message takes the ownership of that object.
  * Added SetAllocatedExtension() and ReleaseExtension() to extensions API.
  * Custom options are now formatted correctly when descriptors are printed in
    text format.
  * Various speed optimizations.

  Java
  * Comments in proto files are now collected and put into generated code as
    comments for corresponding classes and data members.
  * Added Parser to parse directly into messages without a Builder. For
    example,
      Foo foo = Foo.PARSER.ParseFrom(input);
    Using Parser is ~25% faster than using Builder to parse messages.
  * Added getters/setters to access the underlying ByteString of a string field
    directly.
  * ByteString now supports more operations: substring(), prepend(), and
    append(). The implementation of ByteString uses a binary tree structure
    to support these operations efficiently.
  * New method findInitializationErrors() that lists all missing required
    fields.
  * Various code size and speed optimizations.

  Python
  * Added support for dynamic message creation. DescriptorDatabase,
    DescriptorPool, and MessageFactory work like their C++ counterparts to
    simplify Descriptor construction from *DescriptorProtos, and MessageFactory
    provides a message instance from a Descriptor.
  * Added pickle support for protobuf messages.
  * Unknown fields are now preserved after parsing.
  * Fixed bug where custom options were not correctly populated. Custom
    options can be accessed now.
  * Added EnumTypeWrapper that provides better accessibility to enum types.
  * Added ParseMessage(descriptor, bytes) to generate a new Message instance
    from a descriptor and a byte string.

2011-05-01 version 2.4.1:

  C++
  * Fixed the friendship problem for old compilers to make the library now gcc 3
    compatible again.
  * Fixed vcprojects/extract_includes.bat to extract compiler/plugin.h.

  Java
  * Removed usages of JDK 1.6 only features to make the library now JDK 1.5
    compatible again.
  * Fixed a bug about negative enum values.
  * serialVersionUID is now defined in generated messages for java serializing.
  * Fixed protoc to use java.lang.Object, which makes "Object" now a valid
    message name again.

  Python
  * Experimental C++ implementation now requires C++ protobuf library installed.
    See the README.txt in the python directory for details.

2011-02-02 version 2.4.0:

  General
  * The RPC (cc|java|py)_generic_services default value is now false instead of
    true.
  * Custom options can have aggregate types. For example,
      message MyOption {
        optional string comment = 1;
        optional string author = 2;
      }
      extend google.protobuf.FieldOptions {
        optional MyOption myoption = 12345;
      }
    This option can now be set as follows:
      message SomeType {
        optional int32 field = 1 [(myoption) = { comment:'x' author:'y' }];
      }

  C++
  * Various speed and code size optimizations.
  * Added a release_foo() method on string and message fields.
  * Fixed gzip_output_stream sub-stream handling.

  Java
  * Builders now maintain sub-builders for sub-messages. Use getFooBuilder() to
    get the builder for the sub-message "foo". This allows you to repeatedly
    modify deeply-nested sub-messages without rebuilding them.
  * Builder.build() no longer invalidates the Builder for generated messages
    (You may continue to modify it and then build another message).
  * Code generator will generate efficient equals() and hashCode()
    implementations if new option java_generate_equals_and_hash is enabled.
    (Otherwise, reflection-based implementations are used.)
  * Generated messages now implement Serializable.
  * Fields with [deprecated=true] will be marked with @Deprecated in Java.
  * Added lazy conversion of UTF-8 encoded strings to String objects to improve
    performance.
  * Various optimizations.
  * Enum value can be accessed directly, instead of calling getNumber() on the
    enum member.
  * For each enum value, an integer constant is also generated with the suffix
    _VALUE.

  Python
  * Added an experimental  C++ implementation for Python messages via a Python
    extension. Implementation type is controlled by an environment variable
    PROTOCOL_BUFFERS_PYTHON_IMPLEMENTATION (valid values: "cpp" and "python")
    The default value is currently "python" but will be changed to "cpp" in
    future release.
  * Improved performance on message instantiation significantly.
    Most of the work on message instantiation is done just once per message
    class, instead of once per message instance.
  * Improved performance on text message parsing.
  * Allow add() to forward keyword arguments to the concrete class.
      E.g. instead of
        item = repeated_field.add()
        item.foo = bar
        item.baz = quux
      You can do:
        repeated_field.add(foo=bar, baz=quux)
  * Added a sort() interface to the BaseContainer.
  * Added an extend() method to repeated composite fields.
  * Added UTF8 debug string support.

2010-01-08 version 2.3.0:

  General
  * Parsers for repeated numeric fields now always accept both packed and
    unpacked input.  The [packed=true] option only affects serializers.
    Therefore, it is possible to switch a field to packed format without
    breaking backwards-compatibility -- as long as all parties are using
    protobuf 2.3.0 or above, at least.
  * The generic RPC service code generated by the C++, Java, and Python
    generators can be disabled via file options:
      option cc_generic_services = false;
      option java_generic_services = false;
      option py_generic_services = false;
    This allows plugins to generate alternative code, possibly specific to some
    particular RPC implementation.

  protoc
  * Now supports a plugin system for code generators.  Plugins can generate
    code for new languages or inject additional code into the output of other
    code generators.  Plugins are just binaries which accept a protocol buffer
    on stdin and write a protocol buffer to stdout, so they may be written in
    any language.  See src/google/protobuf/compiler/plugin.proto.
    **WARNING**:  Plugins are experimental.  The interface may change in a
    future version.
  * If the output location ends in .zip or .jar, protoc will write its output
    to a zip/jar archive instead of a directory.  For example:
      protoc --java_out=myproto_srcs.jar --python_out=myproto.zip myproto.proto
    Currently the archive contents are not compressed, though this could change
    in the future.
  * inf, -inf, and nan can now be used as default values for float and double
    fields.

  C++
  * Various speed and code size optimizations.
  * DynamicMessageFactory is now fully thread-safe.
  * Message::Utf8DebugString() method is like DebugString() but avoids escaping
    UTF-8 bytes.
  * Compiled-in message types can now contain dynamic extensions, through use
    of CodedInputStream::SetExtensionRegistry().
  * Now compiles shared libraries (DLLs) by default on Cygwin and MinGW, to
    match other platforms.  Use --disable-shared to avoid this.

  Java
  * parseDelimitedFrom() and mergeDelimitedFrom() now detect EOF and return
    false/null instead of throwing an exception.
  * Fixed some initialization ordering bugs.
  * Fixes for OpenJDK 7.

  Python
  * 10-25 times faster than 2.2.0, still pure-Python.
  * Calling a mutating method on a sub-message always instantiates the message
    in its parent even if the mutating method doesn't actually mutate anything
    (e.g. parsing from an empty string).
  * Expanded descriptors a bit.

2009-08-11 version 2.2.0:

  C++
  * Lite mode:  The "optimize_for = LITE_RUNTIME" option causes the compiler
    to generate code which only depends libprotobuf-lite, which is much smaller
    than libprotobuf but lacks descriptors, reflection, and some other features.
  * Fixed bug where Message.Swap(Message) was only implemented for
    optimize_for_speed.  Swap now properly implemented in both modes
    (Issue 91).
  * Added RemoveLast and SwapElements(index1, index2) to Reflection
    interface for repeated elements.
  * Added Swap(Message) to Reflection interface.
  * Floating-point literals in generated code that are intended to be
    single-precision now explicitly have 'f' suffix to avoid pedantic warnings
    produced by some compilers.
  * The [deprecated=true] option now causes the C++ code generator to generate
    a GCC-style deprecation annotation (no-op on other compilers).
  * google::protobuf::GetEnumDescriptor<SomeGeneratedEnumType>() returns the
    EnumDescriptor for that type -- useful for templates which cannot call
    SomeGeneratedEnumType_descriptor().
  * Various optimizations and obscure bug fixes.

  Java
  * Lite mode:  The "optimize_for = LITE_RUNTIME" option causes the compiler
    to generate code which only depends libprotobuf-lite, which is much smaller
    than libprotobuf but lacks descriptors, reflection, and some other features.
  * Lots of style cleanups.

  Python
  * Fixed endianness bug with floats and doubles.
  * Text format parsing support.
  * Fix bug with parsing packed repeated fields in embedded messages.
  * Ability to initialize fields by passing keyword args to constructor.
  * Support iterators in extend and __setslice__ for containers.

2009-05-13 version 2.1.0:

  General
  * Repeated fields of primitive types (types other that string, group, and
    nested messages) may now use the option [packed = true] to get a more
    efficient encoding.  In the new encoding, the entire list is written
    as a single byte blob using the "length-delimited" wire type.  Within
    this blob, the individual values are encoded the same way they would
    be normally except without a tag before each value (thus, they are
    tightly "packed").
  * For each field, the generated code contains an integer constant assigned
    to the field number.  For example, the .proto file:
      message Foo { optional int bar_baz = 123; }
    would generate the following constants, all with the integer value 123:
      C++:     Foo::kBarBazFieldNumber
      Java:    Foo.BAR_BAZ_FIELD_NUMBER
      Python:  Foo.BAR_BAZ_FIELD_NUMBER
    Constants are also generated for extensions, with the same naming scheme.
    These constants may be used as switch cases.
  * Updated bundled Google Test to version 1.3.0.  Google Test is now bundled
    in its verbatim form as a nested autoconf package, so you can drop in any
    other version of Google Test if needed.
  * optimize_for = SPEED is now the default, by popular demand.  Use
    optimize_for = CODE_SIZE if code size is more important in your app.
  * It is now an error to define a default value for a repeated field.
    Previously, this was silently ignored (it had no effect on the generated
    code).
  * Fields can now be marked deprecated like:
      optional int32 foo = 1 [deprecated = true];
    Currently this does not have any actual effect, but in the future the code
    generators may generate deprecation annotations in each language.
  * Cross-compiling should now be possible using the --with-protoc option to
    configure.  See README.txt for more info.

  protoc
  * --error_format=msvs option causes errors to be printed in Visual Studio
    format, which should allow them to be clicked on in the build log to go
    directly to the error location.
  * The type name resolver will no longer resolve type names to fields.  For
    example, this now works:
      message Foo {}
      message Bar {
        optional int32 Foo = 1;
        optional Foo baz = 2;
      }
    Previously, the type of "baz" would resolve to "Bar.Foo", and you'd get
    an error because Bar.Foo is a field, not a type.  Now the type of "baz"
    resolves to the message type Foo.  This change is unlikely to make a
    difference to anyone who follows the Protocol Buffers style guide.

  C++
  * Several optimizations, including but not limited to:
    - Serialization, especially to flat arrays, is 10%-50% faster, possibly
      more for small objects.
    - Several descriptor operations which previously required locking no longer
      do.
    - Descriptors are now constructed lazily on first use, rather than at
      process startup time.  This should save memory in programs which do not
      use descriptors or reflection.
    - UnknownFieldSet completely redesigned to be more efficient (especially in
      terms of memory usage).
    - Various optimizations to reduce code size (though the serialization speed
      optimizations increased code size).
  * Message interface has method ParseFromBoundedZeroCopyStream() which parses
    a limited number of bytes from an input stream rather than parsing until
    EOF.
  * GzipInputStream and GzipOutputStream support reading/writing gzip- or
    zlib-compressed streams if zlib is available.
    (google/protobuf/io/gzip_stream.h)
  * DescriptorPool::FindAllExtensions() and corresponding
    DescriptorDatabase::FindAllExtensions() can be used to enumerate all
    extensions of a given type.
  * For each enum type Foo, protoc will generate functions:
      const string& Foo_Name(Foo value);
      bool Foo_Parse(const string& name, Foo* result);
    The former returns the name of the enum constant corresponding to the given
    value while the latter finds the value corresponding to a name.
  * RepeatedField and RepeatedPtrField now have back-insertion iterators.
  * String fields now have setters that take a char* and a size, in addition
    to the existing ones that took char* or const string&.
  * DescriptorPool::AllowUnknownDependencies() may be used to tell
    DescriptorPool to create placeholder descriptors for unknown entities
    referenced in a FileDescriptorProto.  This can allow you to parse a .proto
    file without having access to other .proto files that it imports, for
    example.
  * Updated gtest to latest version.  The gtest package is now included as a
    nested autoconf package, so it should be able to drop new versions into the
    "gtest" subdirectory without modification.

  Java
  * Fixed bug where Message.mergeFrom(Message) failed to merge extensions.
  * Message interface has new method toBuilder() which is equivalent to
    newBuilderForType().mergeFrom(this).
  * All enums now implement the ProtocolMessageEnum interface.
  * Setting a field to null now throws NullPointerException.
  * Fixed tendency for TextFormat's parsing to overflow the stack when
    parsing large string values.  The underlying problem is with Java's
    regex implementation (which unfortunately uses recursive backtracking
    rather than building an NFA).  Worked around by making use of possessive
    quantifiers.
  * Generated service classes now also generate pure interfaces.  For a service
    Foo, Foo.Interface is a pure interface containing all of the service's
    defined methods.  Foo.newReflectiveService() can be called to wrap an
    instance of this interface in a class that implements the generic
    RpcService interface, which provides reflection support that is usually
    needed by RPC server implementations.
  * RPC interfaces now support blocking operation in addition to non-blocking.
    The protocol compiler generates separate blocking and non-blocking stubs
    which operate against separate blocking and non-blocking RPC interfaces.
    RPC implementations will have to implement the new interfaces in order to
    support blocking mode.
  * New I/O methods parseDelimitedFrom(), mergeDelimitedFrom(), and
    writeDelimitedTo() read and write "delimited" messages from/to a stream,
    meaning that the message size precedes the data.  This way, you can write
    multiple messages to a stream without having to worry about delimiting
    them yourself.
  * Throw a more descriptive exception when build() is double-called.
  * Add a method to query whether CodedInputStream is at the end of the input
    stream.
  * Add a method to reset a CodedInputStream's size counter; useful when
    reading many messages with the same stream.
  * equals() and hashCode() now account for unknown fields.

  Python
  * Added slicing support for repeated scalar fields. Added slice retrieval and
    removal of repeated composite fields.
  * Updated RPC interfaces to allow for blocking operation.  A client may
    now pass None for a callback when making an RPC, in which case the
    call will block until the response is received, and the response
    object will be returned directly to the caller.  This interface change
    cannot be used in practice until RPC implementations are updated to
    implement it.
  * Changes to input_stream.py should make protobuf compatible with appengine.

2008-11-25 version 2.0.3:

  protoc
  * Enum values may now have custom options, using syntax similar to field
    options.
  * Fixed bug where .proto files which use custom options but don't actually
    define them (i.e. they import another .proto file defining the options)
    had to explicitly import descriptor.proto.
  * Adjacent string literals in .proto files will now be concatenated, like in
    C.
  * If an input file is a Windows absolute path (e.g. "C:\foo\bar.proto") and
    the import path only contains "." (or contains "." but does not contain
    the file), protoc incorrectly thought that the file was under ".", because
    it thought that the path was relative (since it didn't start with a slash).
    This has been fixed.

  C++
  * Generated message classes now have a Swap() method which efficiently swaps
    the contents of two objects.
  * All message classes now have a SpaceUsed() method which returns an estimate
    of the number of bytes of allocated memory currently owned by the object.
    This is particularly useful when you are reusing a single message object
    to improve performance but want to make sure it doesn't bloat up too large.
  * New method Message::SerializeAsString() returns a string containing the
    serialized data.  May be more convenient than calling
    SerializeToString(string*).
  * In debug mode, log error messages when string-type fields are found to
    contain bytes that are not valid UTF-8.
  * Fixed bug where a message with multiple extension ranges couldn't parse
    extensions.
  * Fixed bug where MergeFrom(const Message&) didn't do anything if invoked on
    a message that contained no fields (but possibly contained extensions).
  * Fixed ShortDebugString() to not be O(n^2).  Durr.
  * Fixed crash in TextFormat parsing if the first token in the input caused a
    tokenization error.
  * Fixed obscure bugs in zero_copy_stream_impl.cc.
  * Added support for HP C++ on Tru64.
  * Only build tests on "make check", not "make".
  * Fixed alignment issue that caused crashes when using DynamicMessage on
    64-bit Sparc machines.
  * Simplify template usage to work with MSVC 2003.
  * Work around GCC 4.3.x x86_64 compiler bug that caused crashes on startup.
    (This affected Fedora 9 in particular.)
  * Now works on "Solaris 10 using recent Sun Studio".

  Java
  * New overload of mergeFrom() which parses a slice of a byte array instead
    of the whole thing.
  * New method ByteString.asReadOnlyByteBuffer() does what it sounds like.
  * Improved performance of isInitialized() when optimizing for code size.

  Python
  * Corrected ListFields() signature in Message base class to match what
    subclasses actually implement.
  * Some minor refactoring.
  * Don't pass self as first argument to superclass constructor (no longer
    allowed in Python 2.6).

2008-09-29 version 2.0.2:

  General
  * License changed from Apache 2.0 to 3-Clause BSD.
  * It is now possible to define custom "options", which are basically
    annotations which may be placed on definitions in a .proto file.
    For example, you might define a field option called "foo" like so:
      import "google/protobuf/descriptor.proto"
      extend google.protobuf.FieldOptions {
        optional string foo = 12345;
      }
    Then you annotate a field using the "foo" option:
      message MyMessage {
        optional int32 some_field = 1 [(foo) = "bar"]
      }
    The value of this option is then visible via the message's
    Descriptor:
      const FieldDescriptor* field =
        MyMessage::descriptor()->FindFieldByName("some_field");
      assert(field->options().GetExtension(foo) == "bar");
    This feature has been implemented and tested in C++ and Java.
    Other languages may or may not need to do extra work to support
    custom options, depending on how they construct descriptors.

  C++
  * Fixed some GCC warnings that only occur when using -pedantic.
  * Improved static initialization code, making ordering more
    predictable among other things.
  * TextFormat will no longer accept messages which contain multiple
    instances of a singular field.  Previously, the latter instance
    would overwrite the former.
  * Now works on systems that don't have hash_map.

  Java
  * Print @Override annotation in generated code where appropriate.

  Python
  * Strings now use the "unicode" type rather than the "str" type.
    String fields may still be assigned ASCII "str" values; they will
    automatically be converted.
  * Adding a property to an object representing a repeated field now
    raises an exception.  For example:
      # No longer works (and never should have).
      message.some_repeated_field.foo = 1

  Windows
  * We now build static libraries rather than DLLs by default on MSVC.
    See vsprojects/readme.txt for more information.

2008-08-15 version 2.0.1:

  protoc
  * New flags --encode and --decode can be used to convert between protobuf text
    format and binary format from the command-line.
  * New flag --descriptor_set_out can be used to write FileDescriptorProtos for
    all parsed files directly into a single output file.  This is particularly
    useful if you wish to parse .proto files from programs written in languages
    other than C++: just run protoc as a background process and have it output
    a FileDescriptorList, then parse that natively.
  * Improved error message when an enum value's name conflicts with another
    symbol defined in the enum type's scope, e.g. if two enum types declared
    in the same scope have values with the same name.  This is disallowed for
    compatibility with C++, but this wasn't clear from the error.
  * Fixed absolute output paths on Windows.
  * Allow trailing slashes in --proto_path mappings.

  C++
  * Reflection objects are now per-class rather than per-instance.  To make this
    possible, the Reflection interface had to be changed such that all methods
    take the Message instance as a parameter.  This change improves performance
    significantly in memory-bandwidth-limited use cases, since it makes the
    message objects smaller.  Note that source-incompatible interface changes
    like this will not be made again after the library leaves beta.
  * Heuristically detect sub-messages when printing unknown fields.
  * Fix static initialization ordering bug that caused crashes at startup when
    compiling on Mac with static linking.
  * Fixed TokenizerTest when compiling with -DNDEBUG on Linux.
  * Fixed incorrect definition of kint32min.
  * Fix bytes type setter to work with byte sequences with embedded NULLs.
  * Other irrelevant tweaks.

  Java
  * Fixed UnknownFieldSet's parsing of varints larger than 32 bits.
  * Fixed TextFormat's parsing of "inf" and "nan".
  * Fixed TextFormat's parsing of comments.
  * Added info to Java POM that will be required when we upload the
    package to a Maven repo.

  Python
  * MergeFrom(message) and CopyFrom(message) are now implemented.
  * SerializeToString() raises an exception if the message is missing required
    fields.
  * Code organization improvements.
  * Fixed doc comments for RpcController and RpcChannel, which had somehow been
    swapped.
  * Fixed text_format_test on Windows where floating-point exponents sometimes
    contain extra zeros.
  * Fix Python service CallMethod() implementation.

  Other
  * Improved readmes.
  * VIM syntax highlighting improvements.

2008-07-07 version 2.0.0:

  * First public release.<|MERGE_RESOLUTION|>--- conflicted
+++ resolved
@@ -1,4 +1,3 @@
-<<<<<<< HEAD
 2022-07-01 Unreleased version
   C++
   * cpp_generated_lib_linked support is removed in protoc
@@ -67,7 +66,7 @@
 
   Compiler
   * Print full path name of source .proto file on error
-=======
+
 2022-10-18 version 21.8 (C++/Java/Python/PHP/Objective-C/C#/Ruby)
 
   Other
@@ -81,8 +80,6 @@
 
   Ruby
   * Auto capitalize enums name in Ruby (#10454) (#10763)
-
->>>>>>> 591fe403
 
 2022-09-29 version 21.7 (C++/Java/Python/PHP/Objective-C/C#/Ruby)
   Java
