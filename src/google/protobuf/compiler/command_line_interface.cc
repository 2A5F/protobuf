// Protocol Buffers - Google's data interchange format
// Copyright 2008 Google Inc.  All rights reserved.
// https://developers.google.com/protocol-buffers/
//
// Redistribution and use in source and binary forms, with or without
// modification, are permitted provided that the following conditions are
// met:
//
//     * Redistributions of source code must retain the above copyright
// notice, this list of conditions and the following disclaimer.
//     * Redistributions in binary form must reproduce the above
// copyright notice, this list of conditions and the following disclaimer
// in the documentation and/or other materials provided with the
// distribution.
//     * Neither the name of Google Inc. nor the names of its
// contributors may be used to endorse or promote products derived from
// this software without specific prior written permission.
//
// THIS SOFTWARE IS PROVIDED BY THE COPYRIGHT HOLDERS AND CONTRIBUTORS
// "AS IS" AND ANY EXPRESS OR IMPLIED WARRANTIES, INCLUDING, BUT NOT
// LIMITED TO, THE IMPLIED WARRANTIES OF MERCHANTABILITY AND FITNESS FOR
// A PARTICULAR PURPOSE ARE DISCLAIMED. IN NO EVENT SHALL THE COPYRIGHT
// OWNER OR CONTRIBUTORS BE LIABLE FOR ANY DIRECT, INDIRECT, INCIDENTAL,
// SPECIAL, EXEMPLARY, OR CONSEQUENTIAL DAMAGES (INCLUDING, BUT NOT
// LIMITED TO, PROCUREMENT OF SUBSTITUTE GOODS OR SERVICES; LOSS OF USE,
// DATA, OR PROFITS; OR BUSINESS INTERRUPTION) HOWEVER CAUSED AND ON ANY
// THEORY OF LIABILITY, WHETHER IN CONTRACT, STRICT LIABILITY, OR TORT
// (INCLUDING NEGLIGENCE OR OTHERWISE) ARISING IN ANY WAY OUT OF THE USE
// OF THIS SOFTWARE, EVEN IF ADVISED OF THE POSSIBILITY OF SUCH DAMAGE.

// Author: kenton@google.com (Kenton Varda)
//  Based on original Protocol Buffers design by
//  Sanjay Ghemawat, Jeff Dean, and others.

#include <google/protobuf/compiler/command_line_interface.h>

#include <cstdint>

#include <google/protobuf/stubs/platform_macros.h>

#include <stdio.h>
#include <sys/types.h>
#ifdef major
#undef major
#endif
#ifdef minor
#undef minor
#endif
#include <fcntl.h>
#include <sys/stat.h>
#ifndef _MSC_VER
#include <unistd.h>
#endif
#include <ctype.h>
#include <errno.h>
#include <fstream>
#include <iostream>

#include <limits.h>  //For PATH_MAX

#include <memory>

#if defined(__APPLE__)
#include <mach-o/dyld.h>
#elif defined(__FreeBSD__)
#include <sys/sysctl.h>
#endif

#include <google/protobuf/stubs/common.h>
#include <google/protobuf/stubs/logging.h>
#include <google/protobuf/stubs/stringprintf.h>
#include <google/protobuf/compiler/subprocess.h>
#include <google/protobuf/compiler/zip_writer.h>
#include <google/protobuf/compiler/plugin.pb.h>
#include <google/protobuf/compiler/code_generator.h>
#include <google/protobuf/compiler/importer.h>
#include <google/protobuf/io/coded_stream.h>
#include <google/protobuf/io/printer.h>
#include <google/protobuf/io/zero_copy_stream_impl.h>
#include <google/protobuf/descriptor.h>
#include <google/protobuf/dynamic_message.h>
#include <google/protobuf/text_format.h>
#include <google/protobuf/stubs/strutil.h>
#include <google/protobuf/stubs/substitute.h>
#include <google/protobuf/io/io_win32.h>
#include <google/protobuf/stubs/map_util.h>
#include <google/protobuf/stubs/stl_util.h>


#include <google/protobuf/port_def.inc>

namespace google {
namespace protobuf {
namespace compiler {

#ifndef O_BINARY
#ifdef _O_BINARY
#define O_BINARY _O_BINARY
#else
#define O_BINARY 0  // If this isn't defined, the platform doesn't need it.
#endif
#endif

namespace {
#if defined(_WIN32)
// DO NOT include <io.h>, instead create functions in io_win32.{h,cc} and import
// them like we do below.
using google::protobuf::io::win32::access;
using google::protobuf::io::win32::close;
using google::protobuf::io::win32::mkdir;
using google::protobuf::io::win32::open;
using google::protobuf::io::win32::setmode;
using google::protobuf::io::win32::write;
#endif

static const char* kDefaultDirectDependenciesViolationMsg =
    "File is imported but not declared in --direct_dependencies: %s";

// Returns true if the text looks like a Windows-style absolute path, starting
// with a drive letter.  Example:  "C:\foo".  TODO(kenton):  Share this with
// copy in importer.cc?
static bool IsWindowsAbsolutePath(const std::string& text) {
#if defined(_WIN32) || defined(__CYGWIN__)
  return text.size() >= 3 && text[1] == ':' && isalpha(text[0]) &&
         (text[2] == '/' || text[2] == '\\') && text.find_last_of(':') == 1;
#else
  return false;
#endif
}

void SetFdToTextMode(int fd) {
#ifdef _WIN32
  if (setmode(fd, _O_TEXT) == -1) {
    // This should never happen, I think.
    GOOGLE_LOG(WARNING) << "setmode(" << fd << ", _O_TEXT): " << strerror(errno);
  }
#endif
  // (Text and binary are the same on non-Windows platforms.)
}

void SetFdToBinaryMode(int fd) {
#ifdef _WIN32
  if (setmode(fd, _O_BINARY) == -1) {
    // This should never happen, I think.
    GOOGLE_LOG(WARNING) << "setmode(" << fd << ", _O_BINARY): " << strerror(errno);
  }
#endif
  // (Text and binary are the same on non-Windows platforms.)
}

void AddTrailingSlash(std::string* path) {
  if (!path->empty() && path->at(path->size() - 1) != '/') {
    path->push_back('/');
  }
}

bool VerifyDirectoryExists(const std::string& path) {
  if (path.empty()) return true;

  if (access(path.c_str(), F_OK) == -1) {
    std::cerr << path << ": " << strerror(errno) << std::endl;
    return false;
  } else {
    return true;
  }
}

// Try to create the parent directory of the given file, creating the parent's
// parent if necessary, and so on.  The full file name is actually
// (prefix + filename), but we assume |prefix| already exists and only create
// directories listed in |filename|.
bool TryCreateParentDirectory(const std::string& prefix,
                              const std::string& filename) {
  // Recursively create parent directories to the output file.
  // On Windows, both '/' and '\' are valid path separators.
  std::vector<std::string> parts =
      Split(filename, "/\\", true);
  std::string path_so_far = prefix;
  for (int i = 0; i < parts.size() - 1; i++) {
    path_so_far += parts[i];
    if (mkdir(path_so_far.c_str(), 0777) != 0) {
      if (errno != EEXIST) {
        std::cerr << filename << ": while trying to create directory "
                  << path_so_far << ": " << strerror(errno) << std::endl;
        return false;
      }
    }
    path_so_far += '/';
  }

  return true;
}

// Get the absolute path of this protoc binary.
bool GetProtocAbsolutePath(std::string* path) {
#ifdef _WIN32
  char buffer[MAX_PATH];
  int len = GetModuleFileNameA(NULL, buffer, MAX_PATH);
#elif defined(__APPLE__)
  char buffer[PATH_MAX];
  int len = 0;

  char dirtybuffer[PATH_MAX];
  uint32_t size = sizeof(dirtybuffer);
  if (_NSGetExecutablePath(dirtybuffer, &size) == 0) {
    realpath(dirtybuffer, buffer);
    len = strlen(buffer);
  }
#elif defined(__FreeBSD__)
  char buffer[PATH_MAX];
  size_t len = PATH_MAX;
  int mib[4] = {CTL_KERN, KERN_PROC, KERN_PROC_PATHNAME, -1};
  if (sysctl(mib, 4, &buffer, &len, NULL, 0) != 0) {
    len = 0;
  }
#else
  char buffer[PATH_MAX];
  int len = readlink("/proc/self/exe", buffer, PATH_MAX);
#endif
  if (len > 0) {
    path->assign(buffer, len);
    return true;
  } else {
    return false;
  }
}

// Whether a path is where google/protobuf/descriptor.proto and other well-known
// type protos are installed.
bool IsInstalledProtoPath(const std::string& path) {
  // Checking the descriptor.proto file should be good enough.
  std::string file_path = path + "/google/protobuf/descriptor.proto";
  return access(file_path.c_str(), F_OK) != -1;
}

// Add the paths where google/protobuf/descriptor.proto and other well-known
// type protos are installed.
void AddDefaultProtoPaths(
    std::vector<std::pair<std::string, std::string>>* paths) {
  // TODO(xiaofeng): The code currently only checks relative paths of where
  // the protoc binary is installed. We probably should make it handle more
  // cases than that.
  std::string path;
  if (!GetProtocAbsolutePath(&path)) {
    return;
  }
  // Strip the binary name.
  size_t pos = path.find_last_of("/\\");
  if (pos == std::string::npos || pos == 0) {
    return;
  }
  path = path.substr(0, pos);
  // Check the binary's directory.
  if (IsInstalledProtoPath(path)) {
    paths->push_back(std::pair<std::string, std::string>("", path));
    return;
  }
  // Check if there is an include subdirectory.
  if (IsInstalledProtoPath(path + "/include")) {
    paths->push_back(
        std::pair<std::string, std::string>("", path + "/include"));
    return;
  }
  // Check if the upper level directory has an "include" subdirectory.
  pos = path.find_last_of("/\\");
  if (pos == std::string::npos || pos == 0) {
    return;
  }
  path = path.substr(0, pos);
  if (IsInstalledProtoPath(path + "/include")) {
    paths->push_back(
        std::pair<std::string, std::string>("", path + "/include"));
    return;
  }
}

std::string PluginName(const std::string& plugin_prefix,
                       const std::string& directive) {
  // Assuming the directive starts with "--" and ends with "_out" or "_opt",
  // strip the "--" and "_out/_opt" and add the plugin prefix.
  return plugin_prefix + "gen-" + directive.substr(2, directive.size() - 6);
}

}  // namespace

// A MultiFileErrorCollector that prints errors to stderr.
class CommandLineInterface::ErrorPrinter
    : public MultiFileErrorCollector,
      public io::ErrorCollector,
      public DescriptorPool::ErrorCollector {
 public:
  ErrorPrinter(ErrorFormat format, DiskSourceTree* tree = NULL)
      : format_(format),
        tree_(tree),
        found_errors_(false),
        found_warnings_(false) {}
  ~ErrorPrinter() {}

  // implements MultiFileErrorCollector ------------------------------
  void AddError(const std::string& filename, int line, int column,
                const std::string& message) override {
    found_errors_ = true;
    AddErrorOrWarning(filename, line, column, message, "error", std::cerr);
  }

  void AddWarning(const std::string& filename, int line, int column,
                  const std::string& message) override {
    found_warnings_ = true;
    AddErrorOrWarning(filename, line, column, message, "warning", std::clog);
  }

  // implements io::ErrorCollector -----------------------------------
  void AddError(int line, int column, const std::string& message) override {
    AddError("input", line, column, message);
  }

  void AddWarning(int line, int column, const std::string& message) override {
    AddErrorOrWarning("input", line, column, message, "warning", std::clog);
  }

  // implements DescriptorPool::ErrorCollector-------------------------
  void AddError(const std::string& filename, const std::string& element_name,
                const Message* descriptor, ErrorLocation location,
                const std::string& message) override {
    AddErrorOrWarning(filename, -1, -1, message, "error", std::cerr);
  }

  void AddWarning(const std::string& filename, const std::string& element_name,
                  const Message* descriptor, ErrorLocation location,
                  const std::string& message) override {
    AddErrorOrWarning(filename, -1, -1, message, "warning", std::clog);
  }

  bool FoundErrors() const { return found_errors_; }

  bool FoundWarnings() const { return found_warnings_; }

 private:
  void AddErrorOrWarning(const std::string& filename, int line, int column,
                         const std::string& message, const std::string& type,
                         std::ostream& out) {
    // Print full path when running under MSVS
    std::string dfile;
    if (format_ == CommandLineInterface::ERROR_FORMAT_MSVS && tree_ != NULL &&
        tree_->VirtualFileToDiskFile(filename, &dfile)) {
      out << dfile;
    } else {
      out << filename;
    }

    // Users typically expect 1-based line/column numbers, so we add 1
    // to each here.
    if (line != -1) {
      // Allow for both GCC- and Visual-Studio-compatible output.
      switch (format_) {
        case CommandLineInterface::ERROR_FORMAT_GCC:
          out << ":" << (line + 1) << ":" << (column + 1);
          break;
        case CommandLineInterface::ERROR_FORMAT_MSVS:
          out << "(" << (line + 1) << ") : " << type
              << " in column=" << (column + 1);
          break;
      }
    }

    if (type == "warning") {
      out << ": warning: " << message << std::endl;
    } else {
      out << ": " << message << std::endl;
    }
  }

  const ErrorFormat format_;
  DiskSourceTree* tree_;
  bool found_errors_;
  bool found_warnings_;
};

// -------------------------------------------------------------------

// A GeneratorContext implementation that buffers files in memory, then dumps
// them all to disk on demand.
class CommandLineInterface::GeneratorContextImpl : public GeneratorContext {
 public:
  GeneratorContextImpl(const std::vector<const FileDescriptor*>& parsed_files);

  // Write all files in the directory to disk at the given output location,
  // which must end in a '/'.
  bool WriteAllToDisk(const std::string& prefix);

  // Write the contents of this directory to a ZIP-format archive with the
  // given name.
  bool WriteAllToZip(const std::string& filename);

  // Add a boilerplate META-INF/MANIFEST.MF file as required by the Java JAR
  // format, unless one has already been written.
  void AddJarManifest();

  // Get name of all output files.
  void GetOutputFilenames(std::vector<std::string>* output_filenames);

  // implements GeneratorContext --------------------------------------
  io::ZeroCopyOutputStream* Open(const std::string& filename) override;
  io::ZeroCopyOutputStream* OpenForAppend(const std::string& filename) override;
<<<<<<< HEAD
  io::ZeroCopyOutputStream* OpenForInsert(const std::string& filename,
                                          const std::string& insertion_point) override;
=======
  io::ZeroCopyOutputStream* OpenForInsert(
      const std::string& filename, const std::string& insertion_point) override;
>>>>>>> f78fefc1
  io::ZeroCopyOutputStream* OpenForInsertWithGeneratedCodeInfo(
      const std::string& filename, const std::string& insertion_point,
      const google::protobuf::GeneratedCodeInfo& info) override;
  void ListParsedFiles(std::vector<const FileDescriptor*>* output) override {
    *output = parsed_files_;
  }

 private:
  friend class MemoryOutputStream;

  // The files_ field maps from path keys to file content values. It's a map
  // instead of an unordered_map so that files are written in order (good when
  // writing zips).
  std::map<std::string, std::string> files_;
  const std::vector<const FileDescriptor*>& parsed_files_;
  bool had_error_;
};

class CommandLineInterface::MemoryOutputStream
    : public io::ZeroCopyOutputStream {
 public:
  MemoryOutputStream(GeneratorContextImpl* directory,
                     const std::string& filename, bool append_mode);
  MemoryOutputStream(GeneratorContextImpl* directory,
                     const std::string& filename,
                     const std::string& insertion_point);
  MemoryOutputStream(GeneratorContextImpl* directory,
                     const std::string& filename,
                     const std::string& insertion_point,
                     const google::protobuf::GeneratedCodeInfo& info);
  virtual ~MemoryOutputStream();

  // implements ZeroCopyOutputStream ---------------------------------
  bool Next(void** data, int* size) override {
    return inner_->Next(data, size);
  }
  void BackUp(int count) override { inner_->BackUp(count); }
  int64_t ByteCount() const override { return inner_->ByteCount(); }

 private:
  // Checks to see if "filename_.pb.meta" exists in directory_; if so, fixes the
  // offsets in that GeneratedCodeInfo record to reflect bytes inserted in
  // filename_ at original offset insertion_offset with length insertion_length.
  // Also adds in the data from info_to_insert_ with updated offsets governed by
  // insertion_offset and indent_length. We assume that insertions will not
  // occur within any given annotated span of text. insertion_content must end
  // with an endline.
  void UpdateMetadata(const std::string& insertion_content,
                      size_t insertion_offset, size_t insertion_length,
                      size_t indent_length);

  // Inserts info_to_insert_ into target_info, assuming that the relevant
  // insertion was made at insertion_offset in file_content with the given
  // indent_length. insertion_content must end with an endline.
  void InsertShiftedInfo(const std::string& insertion_content,
                         size_t insertion_offset, size_t indent_length,
                         google::protobuf::GeneratedCodeInfo& target_info);

  // Where to insert the string when it's done.
  GeneratorContextImpl* directory_;
  std::string filename_;
  std::string insertion_point_;

  // The string we're building.
  std::string data_;

  // Whether we should append the output stream to the existing file.
  bool append_mode_;

  // StringOutputStream writing to data_.
  std::unique_ptr<io::StringOutputStream> inner_;

  // The GeneratedCodeInfo to insert at the insertion point.
  google::protobuf::GeneratedCodeInfo info_to_insert_;
};

// -------------------------------------------------------------------

CommandLineInterface::GeneratorContextImpl::GeneratorContextImpl(
    const std::vector<const FileDescriptor*>& parsed_files)
    : parsed_files_(parsed_files), had_error_(false) {}

bool CommandLineInterface::GeneratorContextImpl::WriteAllToDisk(
    const std::string& prefix) {
  if (had_error_) {
    return false;
  }

  if (!VerifyDirectoryExists(prefix)) {
    return false;
  }

  for (const auto& pair : files_) {
    const std::string& relative_filename = pair.first;
    const char* data = pair.second.data();
    int size = pair.second.size();

    if (!TryCreateParentDirectory(prefix, relative_filename)) {
      return false;
    }
    std::string filename = prefix + relative_filename;

    // Create the output file.
    int file_descriptor;
    do {
      file_descriptor =
          open(filename.c_str(), O_WRONLY | O_CREAT | O_TRUNC | O_BINARY, 0666);
    } while (file_descriptor < 0 && errno == EINTR);

    if (file_descriptor < 0) {
      int error = errno;
      std::cerr << filename << ": " << strerror(error);
      return false;
    }

    // Write the file.
    while (size > 0) {
      int write_result;
      do {
        write_result = write(file_descriptor, data, size);
      } while (write_result < 0 && errno == EINTR);

      if (write_result <= 0) {
        // Write error.

        // FIXME(kenton):  According to the man page, if write() returns zero,
        //   there was no error; write() simply did not write anything.  It's
        //   unclear under what circumstances this might happen, but presumably
        //   errno won't be set in this case.  I am confused as to how such an
        //   event should be handled.  For now I'm treating it as an error,
        //   since retrying seems like it could lead to an infinite loop.  I
        //   suspect this never actually happens anyway.

        if (write_result < 0) {
          int error = errno;
          std::cerr << filename << ": write: " << strerror(error);
        } else {
          std::cerr << filename << ": write() returned zero?" << std::endl;
        }
        return false;
      }

      data += write_result;
      size -= write_result;
    }

    if (close(file_descriptor) != 0) {
      int error = errno;
      std::cerr << filename << ": close: " << strerror(error);
      return false;
    }
  }

  return true;
}

bool CommandLineInterface::GeneratorContextImpl::WriteAllToZip(
    const std::string& filename) {
  if (had_error_) {
    return false;
  }

  // Create the output file.
  int file_descriptor;
  do {
    file_descriptor =
        open(filename.c_str(), O_WRONLY | O_CREAT | O_TRUNC | O_BINARY, 0666);
  } while (file_descriptor < 0 && errno == EINTR);

  if (file_descriptor < 0) {
    int error = errno;
    std::cerr << filename << ": " << strerror(error);
    return false;
  }

  // Create the ZipWriter
  io::FileOutputStream stream(file_descriptor);
  ZipWriter zip_writer(&stream);

  for (const auto& pair : files_) {
    zip_writer.Write(pair.first, pair.second);
  }

  zip_writer.WriteDirectory();

  if (stream.GetErrno() != 0) {
    std::cerr << filename << ": " << strerror(stream.GetErrno()) << std::endl;
    return false;
  }

  if (!stream.Close()) {
    std::cerr << filename << ": " << strerror(stream.GetErrno()) << std::endl;
    return false;
  }

  return true;
}

void CommandLineInterface::GeneratorContextImpl::AddJarManifest() {
  auto pair = files_.insert({"META-INF/MANIFEST.MF", ""});
  if (pair.second) {
    pair.first->second =
        "Manifest-Version: 1.0\n"
        "Created-By: 1.6.0 (protoc)\n"
        "\n";
  }
}

void CommandLineInterface::GeneratorContextImpl::GetOutputFilenames(
    std::vector<std::string>* output_filenames) {
  for (const auto& pair : files_) {
    output_filenames->push_back(pair.first);
  }
}

io::ZeroCopyOutputStream* CommandLineInterface::GeneratorContextImpl::Open(
    const std::string& filename) {
  return new MemoryOutputStream(this, filename, false);
}

io::ZeroCopyOutputStream*
CommandLineInterface::GeneratorContextImpl::OpenForAppend(
    const std::string& filename) {
  return new MemoryOutputStream(this, filename, true);
}

io::ZeroCopyOutputStream*
CommandLineInterface::GeneratorContextImpl::OpenForInsert(
    const std::string& filename, const std::string& insertion_point) {
  return new MemoryOutputStream(this, filename, insertion_point);
}

io::ZeroCopyOutputStream*
CommandLineInterface::GeneratorContextImpl::OpenForInsertWithGeneratedCodeInfo(
    const std::string& filename, const std::string& insertion_point,
    const google::protobuf::GeneratedCodeInfo& info) {
  return new MemoryOutputStream(this, filename, insertion_point, info);
}

// -------------------------------------------------------------------

CommandLineInterface::MemoryOutputStream::MemoryOutputStream(
    GeneratorContextImpl* directory, const std::string& filename,
    bool append_mode)
    : directory_(directory),
      filename_(filename),
      append_mode_(append_mode),
      inner_(new io::StringOutputStream(&data_)) {}

CommandLineInterface::MemoryOutputStream::MemoryOutputStream(
    GeneratorContextImpl* directory, const std::string& filename,
    const std::string& insertion_point)
    : directory_(directory),
      filename_(filename),
      insertion_point_(insertion_point),
      inner_(new io::StringOutputStream(&data_)) {}

CommandLineInterface::MemoryOutputStream::MemoryOutputStream(
    GeneratorContextImpl* directory, const std::string& filename,
    const std::string& insertion_point, const google::protobuf::GeneratedCodeInfo& info)
    : directory_(directory),
      filename_(filename),
      insertion_point_(insertion_point),
      inner_(new io::StringOutputStream(&data_)),
      info_to_insert_(info) {}

void CommandLineInterface::MemoryOutputStream::InsertShiftedInfo(
    const std::string& insertion_content, size_t insertion_offset,
    size_t indent_length, google::protobuf::GeneratedCodeInfo& target_info) {
  // Keep track of how much extra data was added for indents before the
  // current annotation being inserted. `pos` and `source_annotation.begin()`
  // are offsets in `insertion_content`. `insertion_offset` is updated so that
  // it can be added to an annotation's `begin` field to reflect that
  // annotation's updated location after `insertion_content` was inserted into
  // the target file.
  size_t pos = 0;
  insertion_offset += indent_length;
  for (const auto& source_annotation : info_to_insert_.annotation()) {
    GeneratedCodeInfo::Annotation* annotation = target_info.add_annotation();
    int inner_indent = 0;
    // insertion_content is guaranteed to end in an endline. This last endline
    // has no effect on indentation.
    for (; pos < source_annotation.end() && pos < insertion_content.size() - 1;
         ++pos) {
      if (insertion_content[pos] == '\n') {
        if (pos >= source_annotation.begin()) {
          // The beginning of the annotation is at insertion_offset, but the end
          // can still move further in the target file.
          inner_indent += indent_length;
        } else {
          insertion_offset += indent_length;
        }
      }
    }
    *annotation = source_annotation;
    annotation->set_begin(annotation->begin() + insertion_offset);
    insertion_offset += inner_indent;
    annotation->set_end(annotation->end() + insertion_offset);
  }
}

void CommandLineInterface::MemoryOutputStream::UpdateMetadata(
    const std::string& insertion_content, size_t insertion_offset,
    size_t insertion_length, size_t indent_length) {
  auto it = directory_->files_.find(filename_ + ".pb.meta");
  if (it == directory_->files_.end() && info_to_insert_.annotation().empty()) {
    // No metadata was recorded for this file.
    return;
  }
  GeneratedCodeInfo metadata;
  bool is_text_format = false;
  std::string* encoded_data = nullptr;
  if (it != directory_->files_.end()) {
    encoded_data = &it->second;
    // Try to decode a GeneratedCodeInfo proto from the .pb.meta file. It may be
    // in wire or text format. Keep the same format when the data is written out
    // later.
    if (!metadata.ParseFromString(*encoded_data)) {
      if (!TextFormat::ParseFromString(*encoded_data, &metadata)) {
        // The metadata is invalid.
        std::cerr
            << filename_
            << ".pb.meta: Could not parse metadata as wire or text format."
            << std::endl;
        return;
      }
      // Generators that use the public plugin interface emit text-format
      // metadata (because in the public plugin protocol, file content must be
      // UTF8-encoded strings).
      is_text_format = true;
    }
  } else {
    // Create a new file to store the new metadata in info_to_insert_.
    encoded_data =
        &directory_->files_.insert({filename_ + ".pb.meta", ""}).first->second;
  }
  GeneratedCodeInfo new_metadata;
  bool crossed_offset = false;
  size_t to_add = 0;
  for (const auto& source_annotation : metadata.annotation()) {
    // The first time an annotation at or after the insertion point is found,
    // insert the new metadata from info_to_insert_. Shift all annotations
    // after the new metadata by the length of the text that was inserted
    // (including any additional indent length).
    if (source_annotation.begin() >= insertion_offset && !crossed_offset) {
      crossed_offset = true;
      InsertShiftedInfo(insertion_content, insertion_offset, indent_length,
                        new_metadata);
      to_add += insertion_length;
    }
    GeneratedCodeInfo::Annotation* annotation = new_metadata.add_annotation();
    *annotation = source_annotation;
    annotation->set_begin(annotation->begin() + to_add);
    annotation->set_end(annotation->end() + to_add);
  }
  // If there were never any annotations at or after the insertion point,
  // make sure to still insert the new metadata from info_to_insert_.
  if (!crossed_offset) {
    InsertShiftedInfo(insertion_content, insertion_offset, indent_length,
                      new_metadata);
  }
  if (is_text_format) {
    TextFormat::PrintToString(new_metadata, encoded_data);
  } else {
    new_metadata.SerializeToString(encoded_data);
  }
}

CommandLineInterface::MemoryOutputStream::~MemoryOutputStream() {
  // Make sure all data has been written.
  inner_.reset();

  // Insert into the directory.
  auto pair = directory_->files_.insert({filename_, ""});
  auto it = pair.first;
  bool already_present = !pair.second;

  if (insertion_point_.empty()) {
    // This was just a regular Open().
    if (already_present) {
      if (append_mode_) {
        it->second.append(data_);
      } else {
        std::cerr << filename_ << ": Tried to write the same file twice."
                  << std::endl;
        directory_->had_error_ = true;
      }
      return;
    }

    it->second.swap(data_);
  } else {
    // This was an OpenForInsert().

    // If the data doesn't end with a clean line break, add one.
    if (!data_.empty() && data_[data_.size() - 1] != '\n') {
      data_.push_back('\n');
    }

    // Find the file we are going to insert into.
    if (!already_present) {
      std::cerr << filename_
                << ": Tried to insert into file that doesn't exist."
                << std::endl;
      directory_->had_error_ = true;
      return;
    }
    std::string* target = &it->second;

    // Find the insertion point.
    std::string magic_string =
        strings::Substitute("@@protoc_insertion_point($0)", insertion_point_);
    std::string::size_type pos = target->find(magic_string);

    if (pos == std::string::npos) {
      std::cerr << filename_ << ": insertion point \"" << insertion_point_
                << "\" not found." << std::endl;
      directory_->had_error_ = true;
      return;
    }

    if ((pos > 3) && (target->substr(pos - 3, 2) == "/*")) {
      // Support for inline "/* @@protoc_insertion_point() */"
      pos = pos - 3;
    } else {
      // Seek backwards to the beginning of the line, which is where we will
      // insert the data.  Note that this has the effect of pushing the
      // insertion point down, so the data is inserted before it.  This is
      // intentional because it means that multiple insertions at the same point
      // will end up in the expected order in the final output.
      pos = target->find_last_of('\n', pos);
      if (pos == std::string::npos) {
        // Insertion point is on the first line.
        pos = 0;
      } else {
        // Advance to character after '\n'.
        ++pos;
      }
    }

    // Extract indent.
    std::string indent_(*target, pos,
                        target->find_first_not_of(" \t", pos) - pos);

    if (indent_.empty()) {
      // No indent.  This makes things easier.
      target->insert(pos, data_);
      UpdateMetadata(data_, pos, data_.size(), 0);
    } else {
      // Calculate how much space we need.
      int indent_size = 0;
      for (int i = 0; i < data_.size(); i++) {
        if (data_[i] == '\n') indent_size += indent_.size();
      }

      // Make a hole for it.
      target->insert(pos, data_.size() + indent_size, '\0');

      // Now copy in the data.
      std::string::size_type data_pos = 0;
      char* target_ptr = ::google::protobuf::string_as_array(target) + pos;
      while (data_pos < data_.size()) {
        // Copy indent.
        memcpy(target_ptr, indent_.data(), indent_.size());
        target_ptr += indent_.size();

        // Copy line from data_.
        // We already guaranteed that data_ ends with a newline (above), so this
        // search can't fail.
        std::string::size_type line_length =
            data_.find_first_of('\n', data_pos) + 1 - data_pos;
        memcpy(target_ptr, data_.data() + data_pos, line_length);
        target_ptr += line_length;
        data_pos += line_length;
      }
      UpdateMetadata(data_, pos, data_.size() + indent_size, indent_.size());

      GOOGLE_CHECK_EQ(target_ptr,
               ::google::protobuf::string_as_array(target) + pos + data_.size() + indent_size);
    }
  }
}

// ===================================================================

#if defined(_WIN32) && !defined(__CYGWIN__)
const char* const CommandLineInterface::kPathSeparator = ";";
#else
const char* const CommandLineInterface::kPathSeparator = ":";
#endif

CommandLineInterface::CommandLineInterface()
    : direct_dependencies_violation_msg_(
          kDefaultDirectDependenciesViolationMsg) {}

CommandLineInterface::~CommandLineInterface() {}

void CommandLineInterface::RegisterGenerator(const std::string& flag_name,
                                             CodeGenerator* generator,
                                             const std::string& help_text) {
  GeneratorInfo info;
  info.flag_name = flag_name;
  info.generator = generator;
  info.help_text = help_text;
  generators_by_flag_name_[flag_name] = info;
}

void CommandLineInterface::RegisterGenerator(
    const std::string& flag_name, const std::string& option_flag_name,
    CodeGenerator* generator, const std::string& help_text) {
  GeneratorInfo info;
  info.flag_name = flag_name;
  info.option_flag_name = option_flag_name;
  info.generator = generator;
  info.help_text = help_text;
  generators_by_flag_name_[flag_name] = info;
  generators_by_option_name_[option_flag_name] = info;
}

void CommandLineInterface::AllowPlugins(const std::string& exe_name_prefix) {
  plugin_prefix_ = exe_name_prefix;
}

namespace {

bool ContainsProto3Optional(const Descriptor* desc) {
  for (int i = 0; i < desc->field_count(); i++) {
    if (desc->field(i)->has_optional_keyword()) {
      return true;
    }
  }
  for (int i = 0; i < desc->nested_type_count(); i++) {
    if (ContainsProto3Optional(desc->nested_type(i))) {
      return true;
    }
  }
  return false;
}

bool ContainsProto3Optional(const FileDescriptor* file) {
  if (file->syntax() == FileDescriptor::SYNTAX_PROTO3) {
    for (int i = 0; i < file->message_type_count(); i++) {
      if (ContainsProto3Optional(file->message_type(i))) {
        return true;
      }
    }
  }
  return false;
}

}  // namespace

namespace {
std::unique_ptr<SimpleDescriptorDatabase>
PopulateSingleSimpleDescriptorDatabase(const std::string& descriptor_set_name);
}

int CommandLineInterface::Run(int argc, const char* const argv[]) {
  Clear();
  switch (ParseArguments(argc, argv)) {
    case PARSE_ARGUMENT_DONE_AND_EXIT:
      return 0;
    case PARSE_ARGUMENT_FAIL:
      return 1;
    case PARSE_ARGUMENT_DONE_AND_CONTINUE:
      break;
  }

  std::vector<const FileDescriptor*> parsed_files;
  std::unique_ptr<DiskSourceTree> disk_source_tree;
  std::unique_ptr<ErrorPrinter> error_collector;
  std::unique_ptr<DescriptorPool> descriptor_pool;

  // The SimpleDescriptorDatabases here are the constituents of the
  // MergedDescriptorDatabase descriptor_set_in_database, so this vector is for
  // managing their lifetimes. Its scope should match descriptor_set_in_database
  std::vector<std::unique_ptr<SimpleDescriptorDatabase>>
      databases_per_descriptor_set;
  std::unique_ptr<MergedDescriptorDatabase> descriptor_set_in_database;

  std::unique_ptr<SourceTreeDescriptorDatabase> source_tree_database;

  // Any --descriptor_set_in FileDescriptorSet objects will be used as a
  // fallback to input_files on command line, so create that db first.
  if (!descriptor_set_in_names_.empty()) {
    for (const std::string& name : descriptor_set_in_names_) {
      std::unique_ptr<SimpleDescriptorDatabase> database_for_descriptor_set =
          PopulateSingleSimpleDescriptorDatabase(name);
      if (!database_for_descriptor_set) {
        return EXIT_FAILURE;
      }
      databases_per_descriptor_set.push_back(
          std::move(database_for_descriptor_set));
    }

    std::vector<DescriptorDatabase*> raw_databases_per_descriptor_set;
    raw_databases_per_descriptor_set.reserve(
        databases_per_descriptor_set.size());
    for (const std::unique_ptr<SimpleDescriptorDatabase>& db :
         databases_per_descriptor_set) {
      raw_databases_per_descriptor_set.push_back(db.get());
    }
    descriptor_set_in_database.reset(
        new MergedDescriptorDatabase(raw_databases_per_descriptor_set));
  }

  if (proto_path_.empty()) {
    // If there are no --proto_path flags, then just look in the specified
    // --descriptor_set_in files.  But first, verify that the input files are
    // there.
    if (!VerifyInputFilesInDescriptors(descriptor_set_in_database.get())) {
      return 1;
    }

    error_collector.reset(new ErrorPrinter(error_format_));
    descriptor_pool.reset(new DescriptorPool(descriptor_set_in_database.get(),
                                             error_collector.get()));
  } else {
    disk_source_tree.reset(new DiskSourceTree());
    if (!InitializeDiskSourceTree(disk_source_tree.get(),
                                  descriptor_set_in_database.get())) {
      return 1;
    }

    error_collector.reset(
        new ErrorPrinter(error_format_, disk_source_tree.get()));

    source_tree_database.reset(new SourceTreeDescriptorDatabase(
        disk_source_tree.get(), descriptor_set_in_database.get()));
    source_tree_database->RecordErrorsTo(error_collector.get());

    descriptor_pool.reset(new DescriptorPool(
        source_tree_database.get(),
        source_tree_database->GetValidationErrorCollector()));
  }

  descriptor_pool->EnforceWeakDependencies(true);
  if (!ParseInputFiles(descriptor_pool.get(), disk_source_tree.get(),
                       &parsed_files)) {
    return 1;
  }


  // We construct a separate GeneratorContext for each output location.  Note
  // that two code generators may output to the same location, in which case
  // they should share a single GeneratorContext so that OpenForInsert() works.
  GeneratorContextMap output_directories;

  // Generate output.
  if (mode_ == MODE_COMPILE) {
    for (int i = 0; i < output_directives_.size(); i++) {
      std::string output_location = output_directives_[i].output_location;
      if (!HasSuffixString(output_location, ".zip") &&
          !HasSuffixString(output_location, ".jar") &&
          !HasSuffixString(output_location, ".srcjar")) {
        AddTrailingSlash(&output_location);
      }

      auto& generator = output_directories[output_location];

      if (!generator) {
        // First time we've seen this output location.
        generator.reset(new GeneratorContextImpl(parsed_files));
      }

      if (!GenerateOutput(parsed_files, output_directives_[i],
                          generator.get())) {
        return 1;
      }
    }
  }

  // Write all output to disk.
  for (const auto& pair : output_directories) {
    const std::string& location = pair.first;
    GeneratorContextImpl* directory = pair.second.get();
    if (HasSuffixString(location, "/")) {
      if (!directory->WriteAllToDisk(location)) {
        return 1;
      }
    } else {
      if (HasSuffixString(location, ".jar")) {
        directory->AddJarManifest();
      }

      if (!directory->WriteAllToZip(location)) {
        return 1;
      }
    }
  }

  if (!dependency_out_name_.empty()) {
    GOOGLE_DCHECK(disk_source_tree.get());
    if (!GenerateDependencyManifestFile(parsed_files, output_directories,
                                        disk_source_tree.get())) {
      return 1;
    }
  }

  if (!descriptor_set_out_name_.empty()) {
    if (!WriteDescriptorSet(parsed_files)) {
      return 1;
    }
  }

  if (mode_ == MODE_ENCODE || mode_ == MODE_DECODE) {
    if (codec_type_.empty()) {
      // HACK:  Define an EmptyMessage type to use for decoding.
      DescriptorPool pool;
      FileDescriptorProto file;
      file.set_name("empty_message.proto");
      file.add_message_type()->set_name("EmptyMessage");
      GOOGLE_CHECK(pool.BuildFile(file) != NULL);
      codec_type_ = "EmptyMessage";
      if (!EncodeOrDecode(&pool)) {
        return 1;
      }
    } else {
      if (!EncodeOrDecode(descriptor_pool.get())) {
        return 1;
      }
    }
  }

  if (error_collector->FoundErrors() ||
      (fatal_warnings_ && error_collector->FoundWarnings())) {
    return 1;
  }

  if (mode_ == MODE_PRINT) {
    switch (print_mode_) {
      case PRINT_FREE_FIELDS:
        for (int i = 0; i < parsed_files.size(); ++i) {
          const FileDescriptor* fd = parsed_files[i];
          for (int j = 0; j < fd->message_type_count(); ++j) {
            PrintFreeFieldNumbers(fd->message_type(j));
          }
        }
        break;
      case PRINT_NONE:
        GOOGLE_LOG(ERROR) << "If the code reaches here, it usually means a bug of "
                      "flag parsing in the CommandLineInterface.";
        return 1;

        // Do not add a default case.
    }
  }

  return 0;
}

bool CommandLineInterface::InitializeDiskSourceTree(
    DiskSourceTree* source_tree, DescriptorDatabase* fallback_database) {
  AddDefaultProtoPaths(&proto_path_);

  // Set up the source tree.
  for (int i = 0; i < proto_path_.size(); i++) {
    source_tree->MapPath(proto_path_[i].first, proto_path_[i].second);
  }

  // Map input files to virtual paths if possible.
  if (!MakeInputsBeProtoPathRelative(source_tree, fallback_database)) {
    return false;
  }

  return true;
}

namespace {
std::unique_ptr<SimpleDescriptorDatabase>
PopulateSingleSimpleDescriptorDatabase(const std::string& descriptor_set_name) {
  int fd;
  do {
    fd = open(descriptor_set_name.c_str(), O_RDONLY | O_BINARY);
  } while (fd < 0 && errno == EINTR);
  if (fd < 0) {
    std::cerr << descriptor_set_name << ": " << strerror(ENOENT) << std::endl;
    return nullptr;
  }

  FileDescriptorSet file_descriptor_set;
  bool parsed = file_descriptor_set.ParseFromFileDescriptor(fd);
  if (close(fd) != 0) {
    std::cerr << descriptor_set_name << ": close: " << strerror(errno)
              << std::endl;
    return nullptr;
  }

  if (!parsed) {
    std::cerr << descriptor_set_name << ": Unable to parse." << std::endl;
    return nullptr;
  }

  std::unique_ptr<SimpleDescriptorDatabase> database{
      new SimpleDescriptorDatabase()};

  for (int j = 0; j < file_descriptor_set.file_size(); j++) {
    FileDescriptorProto previously_added_file_descriptor_proto;
    if (database->FindFileByName(file_descriptor_set.file(j).name(),
                                 &previously_added_file_descriptor_proto)) {
      // already present - skip
      continue;
    }
    if (!database->Add(file_descriptor_set.file(j))) {
      return nullptr;
    }
  }
  return database;
}

}  // namespace


bool CommandLineInterface::VerifyInputFilesInDescriptors(
    DescriptorDatabase* database) {
  for (const auto& input_file : input_files_) {
    FileDescriptorProto file_descriptor;
    if (!database->FindFileByName(input_file, &file_descriptor)) {
      std::cerr << "Could not find file in descriptor database: " << input_file
                << ": " << strerror(ENOENT) << std::endl;
      return false;
    }

    // Enforce --disallow_services.
    if (disallow_services_ && file_descriptor.service_size() > 0) {
      std::cerr << file_descriptor.name()
                << ": This file contains services, but "
                   "--disallow_services was used."
                << std::endl;
      return false;
    }

  }
  return true;
}

bool CommandLineInterface::ParseInputFiles(
    DescriptorPool* descriptor_pool, DiskSourceTree* source_tree,
    std::vector<const FileDescriptor*>* parsed_files) {

  if (!proto_path_.empty()) {
    // Track unused imports in all source files that were loaded from the
    // filesystem. We do not track unused imports for files loaded from
    // descriptor sets as they may be programmatically generated in which case
    // exerting this level of rigor is less desirable. We're also making the
    // assumption that the initial parse of the proto from the filesystem
    // was rigorous in checking unused imports and that the descriptor set
    // being parsed was produced then and that it was subsequent mutations
    // of that descriptor set that left unused imports.
    //
    // Note that relying on proto_path exclusively is limited in that we may
    // be loading descriptors from both the filesystem and descriptor sets
    // depending on the invocation. At least for invocations that are
    // exclusively reading from descriptor sets, we can eliminate this failure
    // condition.
    for (const auto& input_file : input_files_) {
      descriptor_pool->AddUnusedImportTrackFile(input_file);
    }
  }

  bool result = true;
  // Parse each file.
  for (const auto& input_file : input_files_) {
    // Import the file.
    const FileDescriptor* parsed_file =
        descriptor_pool->FindFileByName(input_file);
    if (parsed_file == NULL) {
      result = false;
      break;
    }
    parsed_files->push_back(parsed_file);

    // Enforce --disallow_services.
    if (disallow_services_ && parsed_file->service_count() > 0) {
      std::cerr << parsed_file->name()
                << ": This file contains services, but "
                   "--disallow_services was used."
                << std::endl;
      result = false;
      break;
    }


    // Enforce --direct_dependencies
    if (direct_dependencies_explicitly_set_) {
      bool indirect_imports = false;
      for (int i = 0; i < parsed_file->dependency_count(); i++) {
        if (direct_dependencies_.find(parsed_file->dependency(i)->name()) ==
            direct_dependencies_.end()) {
          indirect_imports = true;
          std::cerr << parsed_file->name() << ": "
                    << StringReplace(direct_dependencies_violation_msg_, "%s",
                                     parsed_file->dependency(i)->name(),
                                     true /* replace_all */)
                    << std::endl;
        }
      }
      if (indirect_imports) {
        result = false;
        break;
      }
    }
  }
  descriptor_pool->ClearUnusedImportTrackFiles();
  return result;
}

void CommandLineInterface::Clear() {
  // Clear all members that are set by Run().  Note that we must not clear
  // members which are set by other methods before Run() is called.
  executable_name_.clear();
  proto_path_.clear();
  input_files_.clear();
  direct_dependencies_.clear();
  direct_dependencies_violation_msg_ = kDefaultDirectDependenciesViolationMsg;
  output_directives_.clear();
  codec_type_.clear();
  descriptor_set_in_names_.clear();
  descriptor_set_out_name_.clear();
  dependency_out_name_.clear();


  mode_ = MODE_COMPILE;
  print_mode_ = PRINT_NONE;
  imports_in_descriptor_set_ = false;
  source_info_in_descriptor_set_ = false;
  disallow_services_ = false;
  direct_dependencies_explicitly_set_ = false;
  deterministic_output_ = false;
}

bool CommandLineInterface::MakeProtoProtoPathRelative(
    DiskSourceTree* source_tree, std::string* proto,
    DescriptorDatabase* fallback_database) {
  // If it's in the fallback db, don't report non-existent file errors.
  FileDescriptorProto fallback_file;
  bool in_fallback_database =
      fallback_database != nullptr &&
      fallback_database->FindFileByName(*proto, &fallback_file);

  // If the input file path is not a physical file path, it must be a virtual
  // path.
  if (access(proto->c_str(), F_OK) < 0) {
    std::string disk_file;
    if (source_tree->VirtualFileToDiskFile(*proto, &disk_file) ||
        in_fallback_database) {
      return true;
    } else {
      std::cerr << "Could not make proto path relative: " << *proto << ": "
                << strerror(ENOENT) << std::endl;
      return false;
    }
  }

  std::string virtual_file, shadowing_disk_file;
  switch (source_tree->DiskFileToVirtualFile(*proto, &virtual_file,
                                             &shadowing_disk_file)) {
    case DiskSourceTree::SUCCESS:
      *proto = virtual_file;
      break;
    case DiskSourceTree::SHADOWED:
      std::cerr << *proto << ": Input is shadowed in the --proto_path by \""
                << shadowing_disk_file
                << "\".  Either use the latter file as your input or reorder "
                   "the --proto_path so that the former file's location "
                   "comes first."
                << std::endl;
      return false;
    case DiskSourceTree::CANNOT_OPEN: {
      if (in_fallback_database) {
        return true;
      }
      std::string error_str = source_tree->GetLastErrorMessage().empty()
                                  ? strerror(errno)
                                  : source_tree->GetLastErrorMessage();
      std::cerr << "Could not map to virtual file: " << *proto << ": "
                << error_str << std::endl;
      return false;
    }
    case DiskSourceTree::NO_MAPPING: {
      // Try to interpret the path as a virtual path.
      std::string disk_file;
      if (source_tree->VirtualFileToDiskFile(*proto, &disk_file) ||
          in_fallback_database) {
        return true;
      } else {
        // The input file path can't be mapped to any --proto_path and it also
        // can't be interpreted as a virtual path.
        std::cerr
            << *proto
            << ": File does not reside within any path "
               "specified using --proto_path (or -I).  You must specify a "
               "--proto_path which encompasses this file.  Note that the "
               "proto_path must be an exact prefix of the .proto file "
               "names -- protoc is too dumb to figure out when two paths "
               "(e.g. absolute and relative) are equivalent (it's harder "
               "than you think)."
            << std::endl;
        return false;
      }
    }
  }
  return true;
}

bool CommandLineInterface::MakeInputsBeProtoPathRelative(
    DiskSourceTree* source_tree, DescriptorDatabase* fallback_database) {
  for (auto& input_file : input_files_) {
    if (!MakeProtoProtoPathRelative(source_tree, &input_file,
                                    fallback_database)) {
      return false;
    }
  }

  return true;
}


bool CommandLineInterface::ExpandArgumentFile(
    const std::string& file, std::vector<std::string>* arguments) {
  // The argument file is searched in the working directory only. We don't
  // use the proto import path here.
  std::ifstream file_stream(file.c_str());
  if (!file_stream.is_open()) {
    return false;
  }
  std::string argument;
  // We don't support any kind of shell expansion right now.
  while (std::getline(file_stream, argument)) {
    arguments->push_back(argument);
  }
  return true;
}

CommandLineInterface::ParseArgumentStatus CommandLineInterface::ParseArguments(
    int argc, const char* const argv[]) {
  executable_name_ = argv[0];

  std::vector<std::string> arguments;
  for (int i = 1; i < argc; ++i) {
    if (argv[i][0] == '@') {
      if (!ExpandArgumentFile(argv[i] + 1, &arguments)) {
        std::cerr << "Failed to open argument file: " << (argv[i] + 1)
                  << std::endl;
        return PARSE_ARGUMENT_FAIL;
      }
      continue;
    }
    arguments.push_back(argv[i]);
  }

  // if no arguments are given, show help
  if (arguments.empty()) {
    PrintHelpText();
    return PARSE_ARGUMENT_DONE_AND_EXIT;  // Exit without running compiler.
  }

  // Iterate through all arguments and parse them.
  for (int i = 0; i < arguments.size(); ++i) {
    std::string name, value;

    if (ParseArgument(arguments[i].c_str(), &name, &value)) {
      // Returned true => Use the next argument as the flag value.
      if (i + 1 == arguments.size() || arguments[i + 1][0] == '-') {
        std::cerr << "Missing value for flag: " << name << std::endl;
        if (name == "--decode") {
          std::cerr << "To decode an unknown message, use --decode_raw."
                    << std::endl;
        }
        return PARSE_ARGUMENT_FAIL;
      } else {
        ++i;
        value = arguments[i];
      }
    }

    ParseArgumentStatus status = InterpretArgument(name, value);
    if (status != PARSE_ARGUMENT_DONE_AND_CONTINUE) return status;
  }

  // Make sure each plugin option has a matching plugin output.
  bool foundUnknownPluginOption = false;
  for (std::map<std::string, std::string>::const_iterator i =
           plugin_parameters_.begin();
       i != plugin_parameters_.end(); ++i) {
    if (plugins_.find(i->first) != plugins_.end()) {
      continue;
    }
    bool foundImplicitPlugin = false;
    for (std::vector<OutputDirective>::const_iterator j =
             output_directives_.begin();
         j != output_directives_.end(); ++j) {
      if (j->generator == NULL) {
        std::string plugin_name = PluginName(plugin_prefix_, j->name);
        if (plugin_name == i->first) {
          foundImplicitPlugin = true;
          break;
        }
      }
    }
    if (!foundImplicitPlugin) {
      std::cerr << "Unknown flag: "
                // strip prefix + "gen-" and add back "_opt"
                << "--" + i->first.substr(plugin_prefix_.size() + 4) + "_opt"
                << std::endl;
      foundUnknownPluginOption = true;
    }
  }
  if (foundUnknownPluginOption) {
    return PARSE_ARGUMENT_FAIL;
  }

  // The --proto_path & --descriptor_set_in flags both specify places to look
  // for proto files. If neither were given, use the current working directory.
  if (proto_path_.empty() && descriptor_set_in_names_.empty()) {
    // Don't use make_pair as the old/default standard library on Solaris
    // doesn't support it without explicit template parameters, which are
    // incompatible with C++0x's make_pair.
    proto_path_.push_back(std::pair<std::string, std::string>("", "."));
  }

  // Check error cases that span multiple flag values.
  bool missing_proto_definitions = false;
  switch (mode_) {
    case MODE_COMPILE:
      missing_proto_definitions = input_files_.empty();
      break;
    case MODE_DECODE:
      // Handle --decode_raw separately, since it requires that no proto
      // definitions are specified.
      if (codec_type_.empty()) {
        if (!input_files_.empty() || !descriptor_set_in_names_.empty()) {
          std::cerr
              << "When using --decode_raw, no input files should be given."
              << std::endl;
          return PARSE_ARGUMENT_FAIL;
        }
        missing_proto_definitions = false;
        break;  // only for --decode_raw
      }
      // --decode (not raw) is handled the same way as the rest of the modes.
      PROTOBUF_FALLTHROUGH_INTENDED;
    case MODE_ENCODE:
    case MODE_PRINT:
      missing_proto_definitions =
          input_files_.empty() && descriptor_set_in_names_.empty();
      break;
    default:
      GOOGLE_LOG(FATAL) << "Unexpected mode: " << mode_;
  }
  if (missing_proto_definitions) {
    std::cerr << "Missing input file." << std::endl;
    return PARSE_ARGUMENT_FAIL;
  }
  if (mode_ == MODE_COMPILE && output_directives_.empty() &&
      descriptor_set_out_name_.empty()) {
    std::cerr << "Missing output directives." << std::endl;
    return PARSE_ARGUMENT_FAIL;
  }
  if (mode_ != MODE_COMPILE && !dependency_out_name_.empty()) {
    std::cerr << "Can only use --dependency_out=FILE when generating code."
              << std::endl;
    return PARSE_ARGUMENT_FAIL;
  }
  if (mode_ != MODE_ENCODE && deterministic_output_) {
    std::cerr << "Can only use --deterministic_output with --encode."
              << std::endl;
    return PARSE_ARGUMENT_FAIL;
  }
  if (!dependency_out_name_.empty() && input_files_.size() > 1) {
    std::cerr
        << "Can only process one input file when using --dependency_out=FILE."
        << std::endl;
    return PARSE_ARGUMENT_FAIL;
  }
  if (imports_in_descriptor_set_ && descriptor_set_out_name_.empty()) {
    std::cerr << "--include_imports only makes sense when combined with "
                 "--descriptor_set_out."
              << std::endl;
  }
  if (source_info_in_descriptor_set_ && descriptor_set_out_name_.empty()) {
    std::cerr << "--include_source_info only makes sense when combined with "
                 "--descriptor_set_out."
              << std::endl;
  }

  return PARSE_ARGUMENT_DONE_AND_CONTINUE;
}

bool CommandLineInterface::ParseArgument(const char* arg, std::string* name,
                                         std::string* value) {
  bool parsed_value = false;

  if (arg[0] != '-') {
    // Not a flag.
    name->clear();
    parsed_value = true;
    *value = arg;
  } else if (arg[1] == '-') {
    // Two dashes:  Multi-character name, with '=' separating name and
    //   value.
    const char* equals_pos = strchr(arg, '=');
    if (equals_pos != NULL) {
      *name = std::string(arg, equals_pos - arg);
      *value = equals_pos + 1;
      parsed_value = true;
    } else {
      *name = arg;
    }
  } else {
    // One dash:  One-character name, all subsequent characters are the
    //   value.
    if (arg[1] == '\0') {
      // arg is just "-".  We treat this as an input file, except that at
      // present this will just lead to a "file not found" error.
      name->clear();
      *value = arg;
      parsed_value = true;
    } else {
      *name = std::string(arg, 2);
      *value = arg + 2;
      parsed_value = !value->empty();
    }
  }

  // Need to return true iff the next arg should be used as the value for this
  // one, false otherwise.

  if (parsed_value) {
    // We already parsed a value for this flag.
    return false;
  }

  if (*name == "-h" || *name == "--help" || *name == "--disallow_services" ||
      *name == "--include_imports" || *name == "--include_source_info" ||
      *name == "--version" || *name == "--decode_raw" ||
      *name == "--print_free_field_numbers" ||
      *name == "--experimental_allow_proto3_optional" ||
      *name == "--deterministic_output" || *name == "--fatal_warnings") {
    // HACK:  These are the only flags that don't take a value.
    //   They probably should not be hard-coded like this but for now it's
    //   not worth doing better.
    return false;
  }

  // Next argument is the flag value.
  return true;
}

CommandLineInterface::ParseArgumentStatus
CommandLineInterface::InterpretArgument(const std::string& name,
                                        const std::string& value) {
  if (name.empty()) {
    // Not a flag.  Just a filename.
    if (value.empty()) {
      std::cerr
          << "You seem to have passed an empty string as one of the "
             "arguments to "
          << executable_name_
          << ".  This is actually "
             "sort of hard to do.  Congrats.  Unfortunately it is not valid "
             "input so the program is going to die now."
          << std::endl;
      return PARSE_ARGUMENT_FAIL;
    }

#if defined(_WIN32)
    // On Windows, the shell (typically cmd.exe) does not expand wildcards in
    // file names (e.g. foo\*.proto), so we do it ourselves.
    switch (google::protobuf::io::win32::ExpandWildcards(
        value,
        [this](const string& path) { this->input_files_.push_back(path); })) {
      case google::protobuf::io::win32::ExpandWildcardsResult::kSuccess:
        break;
      case google::protobuf::io::win32::ExpandWildcardsResult::
          kErrorNoMatchingFile:
        // Path does not exist, is not a file, or it's longer than MAX_PATH and
        // long path handling is disabled.
        std::cerr << "Invalid file name pattern or missing input file \""
                  << value << "\"" << std::endl;
        return PARSE_ARGUMENT_FAIL;
      default:
        std::cerr << "Cannot convert path \"" << value
                  << "\" to or from Windows style" << std::endl;
        return PARSE_ARGUMENT_FAIL;
    }
#else   // not _WIN32
    // On other platforms than Windows (e.g. Linux, Mac OS) the shell (typically
    // Bash) expands wildcards.
    input_files_.push_back(value);
#endif  // _WIN32

  } else if (name == "-I" || name == "--proto_path") {
    // Java's -classpath (and some other languages) delimits path components
    // with colons.  Let's accept that syntax too just to make things more
    // intuitive.
    std::vector<std::string> parts = Split(
        value, CommandLineInterface::kPathSeparator,
        true);

    for (int i = 0; i < parts.size(); i++) {
      std::string virtual_path;
      std::string disk_path;

      std::string::size_type equals_pos = parts[i].find_first_of('=');
      if (equals_pos == std::string::npos) {
        virtual_path = "";
        disk_path = parts[i];
      } else {
        virtual_path = parts[i].substr(0, equals_pos);
        disk_path = parts[i].substr(equals_pos + 1);
      }

      if (disk_path.empty()) {
        std::cerr
            << "--proto_path passed empty directory name.  (Use \".\" for "
               "current directory.)"
            << std::endl;
        return PARSE_ARGUMENT_FAIL;
      }

      // Make sure disk path exists, warn otherwise.
      if (access(disk_path.c_str(), F_OK) < 0) {
        // Try the original path; it may have just happened to have a '=' in it.
        if (access(parts[i].c_str(), F_OK) < 0) {
          std::cerr << disk_path << ": warning: directory does not exist."
                    << std::endl;
        } else {
          virtual_path = "";
          disk_path = parts[i];
        }
      }

      // Don't use make_pair as the old/default standard library on Solaris
      // doesn't support it without explicit template parameters, which are
      // incompatible with C++0x's make_pair.
      proto_path_.push_back(
          std::pair<std::string, std::string>(virtual_path, disk_path));
    }

  } else if (name == "--direct_dependencies") {
    if (direct_dependencies_explicitly_set_) {
      std::cerr << name
                << " may only be passed once. To specify multiple "
                   "direct dependencies, pass them all as a single "
                   "parameter separated by ':'."
                << std::endl;
      return PARSE_ARGUMENT_FAIL;
    }

    direct_dependencies_explicitly_set_ = true;
    std::vector<std::string> direct =
        Split(value, ":", true);
    GOOGLE_DCHECK(direct_dependencies_.empty());
    direct_dependencies_.insert(direct.begin(), direct.end());

  } else if (name == "--direct_dependencies_violation_msg") {
    direct_dependencies_violation_msg_ = value;

  } else if (name == "--descriptor_set_in") {
    if (!descriptor_set_in_names_.empty()) {
      std::cerr << name
                << " may only be passed once. To specify multiple "
                   "descriptor sets, pass them all as a single "
                   "parameter separated by '"
                << CommandLineInterface::kPathSeparator << "'." << std::endl;
      return PARSE_ARGUMENT_FAIL;
    }
    if (value.empty()) {
      std::cerr << name << " requires a non-empty value." << std::endl;
      return PARSE_ARGUMENT_FAIL;
    }
    if (!dependency_out_name_.empty()) {
      std::cerr << name << " cannot be used with --dependency_out."
                << std::endl;
      return PARSE_ARGUMENT_FAIL;
    }

    descriptor_set_in_names_ = Split(
        value, CommandLineInterface::kPathSeparator,
        true);

  } else if (name == "-o" || name == "--descriptor_set_out") {
    if (!descriptor_set_out_name_.empty()) {
      std::cerr << name << " may only be passed once." << std::endl;
      return PARSE_ARGUMENT_FAIL;
    }
    if (value.empty()) {
      std::cerr << name << " requires a non-empty value." << std::endl;
      return PARSE_ARGUMENT_FAIL;
    }
    if (mode_ != MODE_COMPILE) {
      std::cerr
          << "Cannot use --encode or --decode and generate descriptors at the "
             "same time."
          << std::endl;
      return PARSE_ARGUMENT_FAIL;
    }
    descriptor_set_out_name_ = value;

  } else if (name == "--dependency_out") {
    if (!dependency_out_name_.empty()) {
      std::cerr << name << " may only be passed once." << std::endl;
      return PARSE_ARGUMENT_FAIL;
    }
    if (value.empty()) {
      std::cerr << name << " requires a non-empty value." << std::endl;
      return PARSE_ARGUMENT_FAIL;
    }
    if (!descriptor_set_in_names_.empty()) {
      std::cerr << name << " cannot be used with --descriptor_set_in."
                << std::endl;
      return PARSE_ARGUMENT_FAIL;
    }
    dependency_out_name_ = value;

  } else if (name == "--include_imports") {
    if (imports_in_descriptor_set_) {
      std::cerr << name << " may only be passed once." << std::endl;
      return PARSE_ARGUMENT_FAIL;
    }
    imports_in_descriptor_set_ = true;

  } else if (name == "--include_source_info") {
    if (source_info_in_descriptor_set_) {
      std::cerr << name << " may only be passed once." << std::endl;
      return PARSE_ARGUMENT_FAIL;
    }
    source_info_in_descriptor_set_ = true;

  } else if (name == "-h" || name == "--help") {
    PrintHelpText();
    return PARSE_ARGUMENT_DONE_AND_EXIT;  // Exit without running compiler.

  } else if (name == "--version") {
    if (!version_info_.empty()) {
      std::cout << version_info_ << std::endl;
    }
    std::cout << "libprotoc " << internal::VersionString(PROTOBUF_VERSION)
              << PROTOBUF_VERSION_SUFFIX << std::endl;
    return PARSE_ARGUMENT_DONE_AND_EXIT;  // Exit without running compiler.

  } else if (name == "--disallow_services") {
    disallow_services_ = true;


  } else if (name == "--experimental_allow_proto3_optional") {
    // Flag is no longer observed, but we allow it for backward compat.
  } else if (name == "--encode" || name == "--decode" ||
             name == "--decode_raw") {
    if (mode_ != MODE_COMPILE) {
      std::cerr << "Only one of --encode and --decode can be specified."
                << std::endl;
      return PARSE_ARGUMENT_FAIL;
    }
    if (!output_directives_.empty() || !descriptor_set_out_name_.empty()) {
      std::cerr << "Cannot use " << name
                << " and generate code or descriptors at the same time."
                << std::endl;
      return PARSE_ARGUMENT_FAIL;
    }

    mode_ = (name == "--encode") ? MODE_ENCODE : MODE_DECODE;

    if (value.empty() && name != "--decode_raw") {
      std::cerr << "Type name for " << name << " cannot be blank." << std::endl;
      if (name == "--decode") {
        std::cerr << "To decode an unknown message, use --decode_raw."
                  << std::endl;
      }
      return PARSE_ARGUMENT_FAIL;
    } else if (!value.empty() && name == "--decode_raw") {
      std::cerr << "--decode_raw does not take a parameter." << std::endl;
      return PARSE_ARGUMENT_FAIL;
    }

    codec_type_ = value;

  } else if (name == "--deterministic_output") {
    deterministic_output_ = true;

  } else if (name == "--error_format") {
    if (value == "gcc") {
      error_format_ = ERROR_FORMAT_GCC;
    } else if (value == "msvs") {
      error_format_ = ERROR_FORMAT_MSVS;
    } else {
      std::cerr << "Unknown error format: " << value << std::endl;
      return PARSE_ARGUMENT_FAIL;
    }

  } else if (name == "--fatal_warnings") {
    if (fatal_warnings_) {
      std::cerr << name << " may only be passed once." << std::endl;
      return PARSE_ARGUMENT_FAIL;
    }
    fatal_warnings_ = true;
  } else if (name == "--plugin") {
    if (plugin_prefix_.empty()) {
      std::cerr << "This compiler does not support plugins." << std::endl;
      return PARSE_ARGUMENT_FAIL;
    }

    std::string plugin_name;
    std::string path;

    std::string::size_type equals_pos = value.find_first_of('=');
    if (equals_pos == std::string::npos) {
      // Use the basename of the file.
      std::string::size_type slash_pos = value.find_last_of('/');
      if (slash_pos == std::string::npos) {
        plugin_name = value;
      } else {
        plugin_name = value.substr(slash_pos + 1);
      }
      path = value;
    } else {
      plugin_name = value.substr(0, equals_pos);
      path = value.substr(equals_pos + 1);
    }

    plugins_[plugin_name] = path;

  } else if (name == "--print_free_field_numbers") {
    if (mode_ != MODE_COMPILE) {
      std::cerr << "Cannot use " << name
                << " and use --encode, --decode or print "
                << "other info at the same time." << std::endl;
      return PARSE_ARGUMENT_FAIL;
    }
    if (!output_directives_.empty() || !descriptor_set_out_name_.empty()) {
      std::cerr << "Cannot use " << name
                << " and generate code or descriptors at the same time."
                << std::endl;
      return PARSE_ARGUMENT_FAIL;
    }
    mode_ = MODE_PRINT;
    print_mode_ = PRINT_FREE_FIELDS;
  } else {
    // Some other flag.  Look it up in the generators list.
    const GeneratorInfo* generator_info =
        FindOrNull(generators_by_flag_name_, name);
    if (generator_info == NULL &&
        (plugin_prefix_.empty() || !HasSuffixString(name, "_out"))) {
      // Check if it's a generator option flag.
      generator_info = FindOrNull(generators_by_option_name_, name);
      if (generator_info != NULL) {
        std::string* parameters =
            &generator_parameters_[generator_info->flag_name];
        if (!parameters->empty()) {
          parameters->append(",");
        }
        parameters->append(value);
      } else if (HasPrefixString(name, "--") && HasSuffixString(name, "_opt")) {
        std::string* parameters =
            &plugin_parameters_[PluginName(plugin_prefix_, name)];
        if (!parameters->empty()) {
          parameters->append(",");
        }
        parameters->append(value);
      } else {
        std::cerr << "Unknown flag: " << name << std::endl;
        return PARSE_ARGUMENT_FAIL;
      }
    } else {
      // It's an output flag.  Add it to the output directives.
      if (mode_ != MODE_COMPILE) {
        std::cerr << "Cannot use --encode, --decode or print .proto info and "
                     "generate code at the same time."
                  << std::endl;
        return PARSE_ARGUMENT_FAIL;
      }

      OutputDirective directive;
      directive.name = name;
      if (generator_info == NULL) {
        directive.generator = NULL;
      } else {
        directive.generator = generator_info->generator;
      }

      // Split value at ':' to separate the generator parameter from the
      // filename.  However, avoid doing this if the colon is part of a valid
      // Windows-style absolute path.
      std::string::size_type colon_pos = value.find_first_of(':');
      if (colon_pos == std::string::npos || IsWindowsAbsolutePath(value)) {
        directive.output_location = value;
      } else {
        directive.parameter = value.substr(0, colon_pos);
        directive.output_location = value.substr(colon_pos + 1);
      }

      output_directives_.push_back(directive);
    }
  }

  return PARSE_ARGUMENT_DONE_AND_CONTINUE;
}

void CommandLineInterface::PrintHelpText() {
  // Sorry for indentation here; line wrapping would be uglier.
  std::cout << "Usage: " << executable_name_ << " [OPTION] PROTO_FILES";
  std::cout << R"(
Parse PROTO_FILES and generate output based on the options given:
  -IPATH, --proto_path=PATH   Specify the directory in which to search for
                              imports.  May be specified multiple times;
                              directories will be searched in order.  If not
                              given, the current working directory is used.
                              If not found in any of the these directories,
                              the --descriptor_set_in descriptors will be
                              checked for required proto file.
  --version                   Show version info and exit.
  -h, --help                  Show this text and exit.
  --encode=MESSAGE_TYPE       Read a text-format message of the given type
                              from standard input and write it in binary
                              to standard output.  The message type must
                              be defined in PROTO_FILES or their imports.
  --deterministic_output      When using --encode, ensure map fields are
                              deterministically ordered. Note that this order
                              is not canonical, and changes across builds or
                              releases of protoc.
  --decode=MESSAGE_TYPE       Read a binary message of the given type from
                              standard input and write it in text format
                              to standard output.  The message type must
                              be defined in PROTO_FILES or their imports.
  --decode_raw                Read an arbitrary protocol message from
                              standard input and write the raw tag/value
                              pairs in text format to standard output.  No
                              PROTO_FILES should be given when using this
                              flag.
  --descriptor_set_in=FILES   Specifies a delimited list of FILES
                              each containing a FileDescriptorSet (a
                              protocol buffer defined in descriptor.proto).
                              The FileDescriptor for each of the PROTO_FILES
                              provided will be loaded from these
                              FileDescriptorSets. If a FileDescriptor
                              appears multiple times, the first occurrence
                              will be used.
  -oFILE,                     Writes a FileDescriptorSet (a protocol buffer,
    --descriptor_set_out=FILE defined in descriptor.proto) containing all of
                              the input files to FILE.
  --include_imports           When using --descriptor_set_out, also include
                              all dependencies of the input files in the
                              set, so that the set is self-contained.
  --include_source_info       When using --descriptor_set_out, do not strip
                              SourceCodeInfo from the FileDescriptorProto.
                              This results in vastly larger descriptors that
                              include information about the original
                              location of each decl in the source file as
                              well as surrounding comments.
  --dependency_out=FILE       Write a dependency output file in the format
                              expected by make. This writes the transitive
                              set of input file paths to FILE
  --error_format=FORMAT       Set the format in which to print errors.
                              FORMAT may be 'gcc' (the default) or 'msvs'
                              (Microsoft Visual Studio format).
  --fatal_warnings            Make warnings be fatal (similar to -Werr in
                              gcc). This flag will make protoc return
                              with a non-zero exit code if any warnings
                              are generated.
  --print_free_field_numbers  Print the free field numbers of the messages
                              defined in the given proto files. Groups share
                              the same field number space with the parent
                              message. Extension ranges are counted as
                              occupied fields numbers.)";
  if (!plugin_prefix_.empty()) {
    std::cout << R"(
  --plugin=EXECUTABLE         Specifies a plugin executable to use.
                              Normally, protoc searches the PATH for
                              plugins, but you may specify additional
                              executables not in the path using this flag.
                              Additionally, EXECUTABLE may be of the form
                              NAME=PATH, in which case the given plugin name
                              is mapped to the given executable even if
                              the executable's own name differs.)";
  }

  for (GeneratorMap::iterator iter = generators_by_flag_name_.begin();
       iter != generators_by_flag_name_.end(); ++iter) {
    // FIXME(kenton):  If the text is long enough it will wrap, which is ugly,
    //   but fixing this nicely (e.g. splitting on spaces) is probably more
    //   trouble than it's worth.
    std::cout << std::endl
              << "  " << iter->first << "=OUT_DIR "
              << std::string(19 - iter->first.size(),
                             ' ')  // Spaces for alignment.
              << iter->second.help_text;
  }
  std::cout << R"(
  @<filename>                 Read options and filenames from file. If a
                              relative file path is specified, the file
                              will be searched in the working directory.
                              The --proto_path option will not affect how
                              this argument file is searched. Content of
                              the file will be expanded in the position of
                              @<filename> as in the argument list. Note
                              that shell expansion is not applied to the
                              content of the file (i.e., you cannot use
                              quotes, wildcards, escapes, commands, etc.).
                              Each line corresponds to a single argument,
                              even if it contains spaces.)";
  std::cout << std::endl;
}

bool CommandLineInterface::EnforceProto3OptionalSupport(
    const std::string& codegen_name, uint64_t supported_features,
    const std::vector<const FileDescriptor*>& parsed_files) const {
  bool supports_proto3_optional =
      supported_features & CodeGenerator::FEATURE_PROTO3_OPTIONAL;
  if (!supports_proto3_optional) {
    for (const auto fd : parsed_files) {
      if (ContainsProto3Optional(fd)) {
        std::cerr << fd->name()
                  << ": is a proto3 file that contains optional fields, but "
                     "code generator "
                  << codegen_name
                  << " hasn't been updated to support optional fields in "
                     "proto3. Please ask the owner of this code generator to "
                     "support proto3 optional.";
        return false;
      }
    }
  }
  return true;
}

bool CommandLineInterface::GenerateOutput(
    const std::vector<const FileDescriptor*>& parsed_files,
    const OutputDirective& output_directive,
    GeneratorContext* generator_context) {
  // Call the generator.
  std::string error;
  if (output_directive.generator == NULL) {
    // This is a plugin.
    GOOGLE_CHECK(HasPrefixString(output_directive.name, "--") &&
          HasSuffixString(output_directive.name, "_out"))
        << "Bad name for plugin generator: " << output_directive.name;

    std::string plugin_name = PluginName(plugin_prefix_, output_directive.name);
    std::string parameters = output_directive.parameter;
    if (!plugin_parameters_[plugin_name].empty()) {
      if (!parameters.empty()) {
        parameters.append(",");
      }
      parameters.append(plugin_parameters_[plugin_name]);
    }
    if (!GeneratePluginOutput(parsed_files, plugin_name, parameters,
                              generator_context, &error)) {
      std::cerr << output_directive.name << ": " << error << std::endl;
      return false;
    }
  } else {
    // Regular generator.
    std::string parameters = output_directive.parameter;
    if (!generator_parameters_[output_directive.name].empty()) {
      if (!parameters.empty()) {
        parameters.append(",");
      }
      parameters.append(generator_parameters_[output_directive.name]);
    }
    if (!EnforceProto3OptionalSupport(
            output_directive.name,
            output_directive.generator->GetSupportedFeatures(), parsed_files)) {
      return false;
    }

    if (!output_directive.generator->GenerateAll(parsed_files, parameters,
                                                 generator_context, &error)) {
      // Generator returned an error.
      std::cerr << output_directive.name << ": " << error << std::endl;
      return false;
    }
  }

  return true;
}

bool CommandLineInterface::GenerateDependencyManifestFile(
    const std::vector<const FileDescriptor*>& parsed_files,
    const GeneratorContextMap& output_directories,
    DiskSourceTree* source_tree) {
  FileDescriptorSet file_set;

  std::set<const FileDescriptor*> already_seen;
  for (int i = 0; i < parsed_files.size(); i++) {
    GetTransitiveDependencies(parsed_files[i], false, false, &already_seen,
                              file_set.mutable_file());
  }

  std::vector<std::string> output_filenames;
  for (const auto& pair : output_directories) {
    const std::string& location = pair.first;
    GeneratorContextImpl* directory = pair.second.get();
    std::vector<std::string> relative_output_filenames;
    directory->GetOutputFilenames(&relative_output_filenames);
    for (int i = 0; i < relative_output_filenames.size(); i++) {
      std::string output_filename = location + relative_output_filenames[i];
      if (output_filename.compare(0, 2, "./") == 0) {
        output_filename = output_filename.substr(2);
      }
      output_filenames.push_back(output_filename);
    }
  }

  int fd;
  do {
    fd = open(dependency_out_name_.c_str(),
              O_WRONLY | O_CREAT | O_TRUNC | O_BINARY, 0666);
  } while (fd < 0 && errno == EINTR);

  if (fd < 0) {
    perror(dependency_out_name_.c_str());
    return false;
  }

  io::FileOutputStream out(fd);
  io::Printer printer(&out, '$');

  for (int i = 0; i < output_filenames.size(); i++) {
    printer.Print(output_filenames[i].c_str());
    if (i == output_filenames.size() - 1) {
      printer.Print(":");
    } else {
      printer.Print(" \\\n");
    }
  }

  for (int i = 0; i < file_set.file_size(); i++) {
    const FileDescriptorProto& file = file_set.file(i);
    const std::string& virtual_file = file.name();
    std::string disk_file;
    if (source_tree &&
        source_tree->VirtualFileToDiskFile(virtual_file, &disk_file)) {
      printer.Print(" $disk_file$", "disk_file", disk_file);
      if (i < file_set.file_size() - 1) printer.Print("\\\n");
    } else {
      std::cerr << "Unable to identify path for file " << virtual_file
                << std::endl;
      return false;
    }
  }

  return true;
}

bool CommandLineInterface::GeneratePluginOutput(
    const std::vector<const FileDescriptor*>& parsed_files,
    const std::string& plugin_name, const std::string& parameter,
    GeneratorContext* generator_context, std::string* error) {
  CodeGeneratorRequest request;
  CodeGeneratorResponse response;
  std::string processed_parameter = parameter;


  // Build the request.
  if (!processed_parameter.empty()) {
    request.set_parameter(processed_parameter);
  }


  std::set<const FileDescriptor*> already_seen;
  for (int i = 0; i < parsed_files.size(); i++) {
    request.add_file_to_generate(parsed_files[i]->name());
    GetTransitiveDependencies(parsed_files[i],
                              true,  // Include json_name for plugins.
                              true,  // Include source code info.
                              &already_seen, request.mutable_proto_file());
  }

  google::protobuf::compiler::Version* version =
      request.mutable_compiler_version();
  version->set_major(PROTOBUF_VERSION / 1000000);
  version->set_minor(PROTOBUF_VERSION / 1000 % 1000);
  version->set_patch(PROTOBUF_VERSION % 1000);
  version->set_suffix(PROTOBUF_VERSION_SUFFIX);

  // Invoke the plugin.
  Subprocess subprocess;

  if (plugins_.count(plugin_name) > 0) {
    subprocess.Start(plugins_[plugin_name], Subprocess::EXACT_NAME);
  } else {
    subprocess.Start(plugin_name, Subprocess::SEARCH_PATH);
  }

  std::string communicate_error;
  if (!subprocess.Communicate(request, &response, &communicate_error)) {
    *error = strings::Substitute("$0: $1", plugin_name, communicate_error);
    return false;
  }

  // Write the files.  We do this even if there was a generator error in order
  // to match the behavior of a compiled-in generator.
  std::unique_ptr<io::ZeroCopyOutputStream> current_output;
  for (int i = 0; i < response.file_size(); i++) {
    const CodeGeneratorResponse::File& output_file = response.file(i);

    if (!output_file.insertion_point().empty()) {
      std::string filename = output_file.name();
      // Open a file for insert.
      // We reset current_output to NULL first so that the old file is closed
      // before the new one is opened.
      current_output.reset();
      current_output.reset(
          generator_context->OpenForInsertWithGeneratedCodeInfo(
              filename, output_file.insertion_point(),
              output_file.generated_code_info()));
    } else if (!output_file.name().empty()) {
      // Starting a new file.  Open it.
      // We reset current_output to NULL first so that the old file is closed
      // before the new one is opened.
      current_output.reset();
      current_output.reset(generator_context->Open(output_file.name()));
    } else if (current_output == NULL) {
      *error = strings::Substitute(
          "$0: First file chunk returned by plugin did not specify a file "
          "name.",
          plugin_name);
      return false;
    }

    // Use CodedOutputStream for convenience; otherwise we'd need to provide
    // our own buffer-copying loop.
    io::CodedOutputStream writer(current_output.get());
    writer.WriteString(output_file.content());
  }

  // Check for errors.
  if (!response.error().empty()) {
    // Generator returned an error.
    *error = response.error();
    return false;
  } else if (!EnforceProto3OptionalSupport(
                 plugin_name, response.supported_features(), parsed_files)) {
    return false;
  }

  return true;
}

bool CommandLineInterface::EncodeOrDecode(const DescriptorPool* pool) {
  // Look up the type.
  const Descriptor* type = pool->FindMessageTypeByName(codec_type_);
  if (type == NULL) {
    std::cerr << "Type not defined: " << codec_type_ << std::endl;
    return false;
  }

  DynamicMessageFactory dynamic_factory(pool);
  std::unique_ptr<Message> message(dynamic_factory.GetPrototype(type)->New());

  if (mode_ == MODE_ENCODE) {
    SetFdToTextMode(STDIN_FILENO);
    SetFdToBinaryMode(STDOUT_FILENO);
  } else {
    SetFdToBinaryMode(STDIN_FILENO);
    SetFdToTextMode(STDOUT_FILENO);
  }

  io::FileInputStream in(STDIN_FILENO);
  io::FileOutputStream out(STDOUT_FILENO);

  if (mode_ == MODE_ENCODE) {
    // Input is text.
    ErrorPrinter error_collector(error_format_);
    TextFormat::Parser parser;
    parser.RecordErrorsTo(&error_collector);
    parser.AllowPartialMessage(true);

    if (!parser.Parse(&in, message.get())) {
      std::cerr << "Failed to parse input." << std::endl;
      return false;
    }
  } else {
    // Input is binary.
    if (!message->ParsePartialFromZeroCopyStream(&in)) {
      std::cerr << "Failed to parse input." << std::endl;
      return false;
    }
  }

  if (!message->IsInitialized()) {
    std::cerr << "warning:  Input message is missing required fields:  "
              << message->InitializationErrorString() << std::endl;
  }

  if (mode_ == MODE_ENCODE) {
    // Output is binary.
    io::CodedOutputStream coded_out(&out);
    coded_out.SetSerializationDeterministic(deterministic_output_);
    if (!message->SerializePartialToCodedStream(&coded_out)) {
      std::cerr << "output: I/O error." << std::endl;
      return false;
    }
  } else {
    // Output is text.
    if (!TextFormat::Print(*message, &out)) {
      std::cerr << "output: I/O error." << std::endl;
      return false;
    }
  }

  return true;
}

bool CommandLineInterface::WriteDescriptorSet(
    const std::vector<const FileDescriptor*>& parsed_files) {
  FileDescriptorSet file_set;

  std::set<const FileDescriptor*> already_seen;
  if (!imports_in_descriptor_set_) {
    // Since we don't want to output transitive dependencies, but we do want
    // things to be in dependency order, add all dependencies that aren't in
    // parsed_files to already_seen.  This will short circuit the recursion
    // in GetTransitiveDependencies.
    std::set<const FileDescriptor*> to_output;
    to_output.insert(parsed_files.begin(), parsed_files.end());
    for (int i = 0; i < parsed_files.size(); i++) {
      const FileDescriptor* file = parsed_files[i];
      for (int i = 0; i < file->dependency_count(); i++) {
        const FileDescriptor* dependency = file->dependency(i);
        // if the dependency isn't in parsed files, mark it as already seen
        if (to_output.find(dependency) == to_output.end()) {
          already_seen.insert(dependency);
        }
      }
    }
  }
  for (int i = 0; i < parsed_files.size(); i++) {
    GetTransitiveDependencies(parsed_files[i],
                              true,  // Include json_name
                              source_info_in_descriptor_set_, &already_seen,
                              file_set.mutable_file());
  }

  int fd;
  do {
    fd = open(descriptor_set_out_name_.c_str(),
              O_WRONLY | O_CREAT | O_TRUNC | O_BINARY, 0666);
  } while (fd < 0 && errno == EINTR);

  if (fd < 0) {
    perror(descriptor_set_out_name_.c_str());
    return false;
  }

  io::FileOutputStream out(fd);

  {
    io::CodedOutputStream coded_out(&out);
    // Determinism is useful here because build outputs are sometimes checked
    // into version control.
    coded_out.SetSerializationDeterministic(true);
    if (!file_set.SerializeToCodedStream(&coded_out)) {
      std::cerr << descriptor_set_out_name_ << ": " << strerror(out.GetErrno())
                << std::endl;
      out.Close();
      return false;
    }
  }

  if (!out.Close()) {
    std::cerr << descriptor_set_out_name_ << ": " << strerror(out.GetErrno())
              << std::endl;
    return false;
  }

  return true;
}

void CommandLineInterface::GetTransitiveDependencies(
    const FileDescriptor* file, bool include_json_name,
    bool include_source_code_info,
    std::set<const FileDescriptor*>* already_seen,
    RepeatedPtrField<FileDescriptorProto>* output) {
  if (!already_seen->insert(file).second) {
    // Already saw this file.  Skip.
    return;
  }

  // Add all dependencies.
  for (int i = 0; i < file->dependency_count(); i++) {
    GetTransitiveDependencies(file->dependency(i), include_json_name,
                              include_source_code_info, already_seen, output);
  }

  // Add this file.
  FileDescriptorProto* new_descriptor = output->Add();
  file->CopyTo(new_descriptor);
  if (include_json_name) {
    file->CopyJsonNameTo(new_descriptor);
  }
  if (include_source_code_info) {
    file->CopySourceCodeInfoTo(new_descriptor);
  }
}

namespace {

// Utility function for PrintFreeFieldNumbers.
// Stores occupied ranges into the ranges parameter, and next level of sub
// message types into the nested_messages parameter.  The FieldRange is left
// inclusive, right exclusive. i.e. [a, b).
//
// Nested Messages:
// Note that it only stores the nested message type, iff the nested type is
// either a direct child of the given descriptor, or the nested type is a
// descendant of the given descriptor and all the nodes between the
// nested type and the given descriptor are group types. e.g.
//
// message Foo {
//   message Bar {
//     message NestedBar {}
//   }
//   group Baz = 1 {
//     group NestedBazGroup = 2 {
//       message Quz {
//         message NestedQuz {}
//       }
//     }
//     message NestedBaz {}
//   }
// }
//
// In this case, Bar, Quz and NestedBaz will be added into the nested types.
// Since free field numbers of group types will not be printed, this makes sure
// the nested message types in groups will not be dropped. The nested_messages
// parameter will contain the direct children (when groups are ignored in the
// tree) of the given descriptor for the caller to traverse. The declaration
// order of the nested messages is also preserved.
typedef std::pair<int, int> FieldRange;
void GatherOccupiedFieldRanges(
    const Descriptor* descriptor, std::set<FieldRange>* ranges,
    std::vector<const Descriptor*>* nested_messages) {
  std::set<const Descriptor*> groups;
  for (int i = 0; i < descriptor->field_count(); ++i) {
    const FieldDescriptor* fd = descriptor->field(i);
    ranges->insert(FieldRange(fd->number(), fd->number() + 1));
    if (fd->type() == FieldDescriptor::TYPE_GROUP) {
      groups.insert(fd->message_type());
    }
  }
  for (int i = 0; i < descriptor->extension_range_count(); ++i) {
    ranges->insert(FieldRange(descriptor->extension_range(i)->start,
                              descriptor->extension_range(i)->end));
  }
  for (int i = 0; i < descriptor->reserved_range_count(); ++i) {
    ranges->insert(FieldRange(descriptor->reserved_range(i)->start,
                              descriptor->reserved_range(i)->end));
  }
  // Handle the nested messages/groups in declaration order to make it
  // post-order strict.
  for (int i = 0; i < descriptor->nested_type_count(); ++i) {
    const Descriptor* nested_desc = descriptor->nested_type(i);
    if (groups.find(nested_desc) != groups.end()) {
      GatherOccupiedFieldRanges(nested_desc, ranges, nested_messages);
    } else {
      nested_messages->push_back(nested_desc);
    }
  }
}

// Utility function for PrintFreeFieldNumbers.
// Actually prints the formatted free field numbers for given message name and
// occupied ranges.
void FormatFreeFieldNumbers(const std::string& name,
                            const std::set<FieldRange>& ranges) {
  std::string output;
  StringAppendF(&output, "%-35s free:", name.c_str());
  int next_free_number = 1;
  for (std::set<FieldRange>::const_iterator i = ranges.begin();
       i != ranges.end(); ++i) {
    // This happens when groups re-use parent field numbers, in which
    // case we skip the FieldRange entirely.
    if (next_free_number >= i->second) continue;

    if (next_free_number < i->first) {
      if (next_free_number + 1 == i->first) {
        // Singleton
        StringAppendF(&output, " %d", next_free_number);
      } else {
        // Range
        StringAppendF(&output, " %d-%d", next_free_number, i->first - 1);
      }
    }
    next_free_number = i->second;
  }
  if (next_free_number <= FieldDescriptor::kMaxNumber) {
    StringAppendF(&output, " %d-INF", next_free_number);
  }
  std::cout << output << std::endl;
}

}  // namespace

void CommandLineInterface::PrintFreeFieldNumbers(const Descriptor* descriptor) {
  std::set<FieldRange> ranges;
  std::vector<const Descriptor*> nested_messages;
  GatherOccupiedFieldRanges(descriptor, &ranges, &nested_messages);

  for (int i = 0; i < nested_messages.size(); ++i) {
    PrintFreeFieldNumbers(nested_messages[i]);
  }
  FormatFreeFieldNumbers(descriptor->full_name(), ranges);
}


}  // namespace compiler
}  // namespace protobuf
}  // namespace google<|MERGE_RESOLUTION|>--- conflicted
+++ resolved
@@ -402,13 +402,8 @@
   // implements GeneratorContext --------------------------------------
   io::ZeroCopyOutputStream* Open(const std::string& filename) override;
   io::ZeroCopyOutputStream* OpenForAppend(const std::string& filename) override;
-<<<<<<< HEAD
-  io::ZeroCopyOutputStream* OpenForInsert(const std::string& filename,
-                                          const std::string& insertion_point) override;
-=======
   io::ZeroCopyOutputStream* OpenForInsert(
       const std::string& filename, const std::string& insertion_point) override;
->>>>>>> f78fefc1
   io::ZeroCopyOutputStream* OpenForInsertWithGeneratedCodeInfo(
       const std::string& filename, const std::string& insertion_point,
       const google::protobuf::GeneratedCodeInfo& info) override;
