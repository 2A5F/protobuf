// Protocol Buffers - Google's data interchange format
// Copyright 2008 Google Inc.  All rights reserved.
// https://developers.google.com/protocol-buffers/
//
// Redistribution and use in source and binary forms, with or without
// modification, are permitted provided that the following conditions are
// met:
//
//     * Redistributions of source code must retain the above copyright
// notice, this list of conditions and the following disclaimer.
//     * Redistributions in binary form must reproduce the above
// copyright notice, this list of conditions and the following disclaimer
// in the documentation and/or other materials provided with the
// distribution.
//     * Neither the name of Google Inc. nor the names of its
// contributors may be used to endorse or promote products derived from
// this software without specific prior written permission.
//
// THIS SOFTWARE IS PROVIDED BY THE COPYRIGHT HOLDERS AND CONTRIBUTORS
// "AS IS" AND ANY EXPRESS OR IMPLIED WARRANTIES, INCLUDING, BUT NOT
// LIMITED TO, THE IMPLIED WARRANTIES OF MERCHANTABILITY AND FITNESS FOR
// A PARTICULAR PURPOSE ARE DISCLAIMED. IN NO EVENT SHALL THE COPYRIGHT
// OWNER OR CONTRIBUTORS BE LIABLE FOR ANY DIRECT, INDIRECT, INCIDENTAL,
// SPECIAL, EXEMPLARY, OR CONSEQUENTIAL DAMAGES (INCLUDING, BUT NOT
// LIMITED TO, PROCUREMENT OF SUBSTITUTE GOODS OR SERVICES; LOSS OF USE,
// DATA, OR PROFITS; OR BUSINESS INTERRUPTION) HOWEVER CAUSED AND ON ANY
// THEORY OF LIABILITY, WHETHER IN CONTRACT, STRICT LIABILITY, OR TORT
// (INCLUDING NEGLIGENCE OR OTHERWISE) ARISING IN ANY WAY OUT OF THE USE
// OF THIS SOFTWARE, EVEN IF ADVISED OF THE POSSIBILITY OF SUCH DAMAGE.

#include <google/protobuf/compiler/cpp/cpp_parse_function_generator.h>

#include <algorithm>
#include <limits>
#include <string>

#include <google/protobuf/compiler/cpp/cpp_helpers.h>
#include <google/protobuf/wire_format.h>

namespace google {
namespace protobuf {
namespace compiler {
namespace cpp {

namespace {
using google::protobuf::internal::TcFieldData;
using google::protobuf::internal::WireFormat;
using google::protobuf::internal::WireFormatLite;

std::vector<const FieldDescriptor*> GetOrderedFields(
    const Descriptor* descriptor, const Options& options) {
  std::vector<const FieldDescriptor*> ordered_fields;
  for (auto field : FieldRange(descriptor)) {
    if (!IsFieldStripped(field, options)) {
      ordered_fields.push_back(field);
    }
  }
  std::sort(ordered_fields.begin(), ordered_fields.end(),
            [](const FieldDescriptor* a, const FieldDescriptor* b) {
              return a->number() < b->number();
            });
  return ordered_fields;
}

bool HasInternalAccessors(const FieldOptions::CType ctype) {
  return ctype == FieldOptions::STRING || ctype == FieldOptions::CORD;
}

int TagSize(uint32_t field_number) {
  if (field_number < 16) return 1;
  GOOGLE_CHECK_LT(field_number, (1 << 14))
      << "coded tag for " << field_number << " too big for uint16_t";
  return 2;
}

const char* CodedTagType(int tag_size) {
  return tag_size == 1 ? "uint8_t" : "uint16_t";
}

const char* TagType(const FieldDescriptor* field) {
  return CodedTagType(TagSize(field->number()));
}

std::string TcParserBaseName(const Options& options) {
  return StrCat("::", ProtobufNamespace(options),
                      "::internal::TcParserBase::");
}

std::string MessageTcParseFunctionName(const FieldDescriptor* field,
                                       const Options& options) {
  if (field->message_type()->field_count() == 0 ||
      !HasGeneratedMethods(field->message_type()->file(), options)) {
    // For files with `option optimize_for = CODE_SIZE`, or which derive from
    // `ZeroFieldsBase`, we need to call the `_InternalParse` function, because
    // there is no generated tailcall function. For tailcall parsing, this is
    // done by helpers in TcParserBase.
    return StrCat(TcParserBaseName(options),
                        (field->is_repeated() ? "Repeated" : "Singular"),
                        "ParseMessage<",
                        QualifiedClassName(field->message_type()),  //
                        ", ", TagType(field), ">");
  }
  // This matches macros in generated_message_tctable_impl.h:
  return StrCat("PROTOBUF_TC_PARSE_",
                      (field->is_repeated() ? "REPEATED" : "SINGULAR"),
                      TagSize(field->number()), "(",
                      QualifiedClassName(field->message_type()), ")");
}

std::string FieldParseFunctionName(const FieldDescriptor* field,
                                   const Options& options,
                                   uint32_t table_size_log2);

}  // namespace

TailCallTableInfo::TailCallTableInfo(const Descriptor* descriptor,
                                     const Options& options,
                                     const std::vector<int>& has_bit_indices,
                                     MessageSCCAnalyzer* scc_analyzer) {
  std::vector<const FieldDescriptor*> ordered_fields =
      GetOrderedFields(descriptor, options);

  // The table size is rounded up to the nearest power of 2, clamping at 2^5.
  // Note that this is a naive approach: a better approach should only consider
  // table-eligible fields. We may also want to push rarely-encountered fields
  // into the fallback, to make the table smaller.
  table_size_log2 = ordered_fields.size() >= 16  ? 5
                    : ordered_fields.size() >= 8 ? 4
                    : ordered_fields.size() >= 4 ? 3
                    : ordered_fields.size() >= 2 ? 2
                                                 : 1;
  const unsigned table_size = 1 << table_size_log2;

  // Construct info for each possible entry. Fields that do not use table-driven
  // parsing will still have an entry that nominates the fallback function.
  fast_path_fields.resize(table_size);

  for (const auto* field : ordered_fields) {
    // Eagerly assume slow path. If we can handle this field on the fast path,
    // we will pop its entry from `fallback_fields`.
    fallback_fields.push_back(field);

    // Anything difficult slow path:
    if (field->is_map()) continue;
    if (field->real_containing_oneof()) continue;
    if (field->options().weak()) continue;
    if (IsImplicitWeakField(field, options, scc_analyzer)) continue;
    if (IsLazy(field, options, scc_analyzer)) continue;

    // The largest tag that can be read by the tailcall parser is two bytes
    // when varint-coded. This allows 14 bits for the numeric tag value:
    //   byte 0   byte 1
    //   1nnnnttt 0nnnnnnn
    //    ^^^^^^^  ^^^^^^^
    uint32_t tag = WireFormat::MakeTag(field);
    if (tag >= 1 << 14) {
      continue;
    } else if (tag >= 1 << 7) {
      tag = ((tag << 1) & 0x7F00) | 0x80 | (tag & 0x7F);
    }
    // The field index is determined by the low bits of the field number, where
    // the table size determines the width of the mask. The largest table
    // supported is 32 entries. The parse loop uses these bits directly, so that
    // the dispatch does not require arithmetic:
    //   byte 0   byte 1
    //   1nnnnttt 0nnnnnnn
    //   ^^^^^
    // This means that any field number that does not fit in the lower 4 bits
    // will always have the top bit of its table index asserted:
    uint32_t idx = (tag >> 3) & (table_size - 1);
    // If this entry in the table is already used, then this field will be
    // handled by the generated fallback function.
    if (!fast_path_fields[idx].func_name.empty()) continue;

    // Determine the hasbit mask for this field, if needed. (Note that fields
    // without hasbits use different parse functions.)
    int hasbit_idx;
    if (HasHasbit(field)) {
      hasbit_idx = has_bit_indices[field->index()];
      GOOGLE_CHECK_NE(-1, hasbit_idx) << field->DebugString();
      // The tailcall parser can only update the first 32 hasbits. If this
      // field's has-bit is beyond that, then it will need to be handled by the
      // fallback parse function.
      if (hasbit_idx >= 32) continue;
    } else {
      // The tailcall parser only ever syncs 32 has-bits, so if there is no
      // presence, set a bit that will not be used.
      hasbit_idx = 63;
    }

    // Determine the name of the fastpath parse function to use for this field.
    std::string name;

    switch (field->type()) {
      case FieldDescriptor::TYPE_MESSAGE:
        name = MessageTcParseFunctionName(field, options);
        break;

      case FieldDescriptor::TYPE_FIXED64:
      case FieldDescriptor::TYPE_FIXED32:
      case FieldDescriptor::TYPE_SFIXED64:
      case FieldDescriptor::TYPE_SFIXED32:
      case FieldDescriptor::TYPE_DOUBLE:
      case FieldDescriptor::TYPE_FLOAT:
      case FieldDescriptor::TYPE_INT64:
      case FieldDescriptor::TYPE_INT32:
      case FieldDescriptor::TYPE_UINT64:
      case FieldDescriptor::TYPE_UINT32:
      case FieldDescriptor::TYPE_SINT64:
      case FieldDescriptor::TYPE_SINT32:
      case FieldDescriptor::TYPE_BOOL:
        name = FieldParseFunctionName(field, options, table_size_log2);
        break;

      case FieldDescriptor::TYPE_BYTES:
        if (field->options().ctype() == FieldOptions::STRING &&
            field->default_value_string().empty() &&
            !IsStringInlined(field, options)) {
          name = FieldParseFunctionName(field, options, table_size_log2);
        }
        break;

      default:
        break;
    }

    if (name.empty()) {
      continue;
    }
    // This field made it into the fast path, so remove it from the fallback
    // fields and fill in the table entry.
    fallback_fields.pop_back();
    fast_path_fields[idx].func_name = name;
    fast_path_fields[idx].bits = TcFieldData(tag, hasbit_idx, 0);
    fast_path_fields[idx].field = field;
  }

  // If there are no fallback fields, and at most one extension range, the
  // parser can use a generic fallback function. Otherwise, a message-specific
  // fallback routine is needed.
  use_generated_fallback =
      !fallback_fields.empty() || descriptor->extension_range_count() > 1;
}

ParseFunctionGenerator::ParseFunctionGenerator(
    const Descriptor* descriptor, int max_has_bit_index,
    const std::vector<int>& has_bit_indices,
    const std::vector<int>& inlined_string_indices, const Options& options,
    MessageSCCAnalyzer* scc_analyzer,
    const std::map<std::string, std::string>& vars)
    : descriptor_(descriptor),
      scc_analyzer_(scc_analyzer),
      options_(options),
      variables_(vars),
      inlined_string_indices_(inlined_string_indices),
      num_hasbits_(max_has_bit_index) {
  if (should_generate_tctable()) {
    tc_table_info_.reset(new TailCallTableInfo(descriptor_, options_,
                                               has_bit_indices, scc_analyzer));
  }
  SetCommonVars(options_, &variables_);
  SetUnknownFieldsVariable(descriptor_, options_, &variables_);
  variables_["classname"] = ClassName(descriptor, false);
}

void ParseFunctionGenerator::GenerateMethodDecls(io::Printer* printer) {
  Formatter format(printer, variables_);
  if (should_generate_tctable()) {
    auto declare_function = [&format](const char* name,
                                      const std::string& guard) {
      if (!guard.empty()) {
        format.Outdent();
        format("#if $1$\n", guard);
        format.Indent();
      }
      format("static const char* $1$(PROTOBUF_TC_PARAM_DECL);\n", name);
      if (!guard.empty()) {
        format.Outdent();
        format("#endif  // $1$\n", guard);
        format.Indent();
      }
    };
    if (should_generate_guarded_tctable()) {
      format.Outdent();
      format("#ifdef PROTOBUF_TAIL_CALL_TABLE_PARSER_ENABLED\n");
      format.Indent();
    }
    format("// The Tct_* functions are internal to the protobuf runtime:\n");
    // These guards are defined in port_def.inc:
    declare_function("Tct_ParseS1", "PROTOBUF_TC_STATIC_PARSE_SINGULAR1");
    declare_function("Tct_ParseS2", "PROTOBUF_TC_STATIC_PARSE_SINGULAR2");
    declare_function("Tct_ParseR1", "PROTOBUF_TC_STATIC_PARSE_REPEATED1");
    declare_function("Tct_ParseR2", "PROTOBUF_TC_STATIC_PARSE_REPEATED2");
    if (tc_table_info_->use_generated_fallback) {
      format.Outdent();
      format(
          " private:\n"
          "  ");
      declare_function("Tct_ParseFallback", "");
      format(" public:\n");
      format.Indent();
    }
    if (should_generate_guarded_tctable()) {
      format.Outdent();
      format("#endif\n");
      format.Indent();
    }
  }
  format(
      "const char* _InternalParse(const char* ptr, "
      "::$proto_ns$::internal::ParseContext* ctx) final;\n");
}

void ParseFunctionGenerator::GenerateMethodImpls(io::Printer* printer) {
  Formatter format(printer, variables_);
  bool need_parse_function = true;
  if (descriptor_->options().message_set_wire_format()) {
    // Special-case MessageSet.
    need_parse_function = false;
    format(
        "const char* $classname$::_InternalParse(const char* ptr,\n"
        "                  ::$proto_ns$::internal::ParseContext* ctx) {\n"
        "$annotate_deserialize$"
        "  return _extensions_.ParseMessageSet(ptr, \n"
        "      internal_default_instance(), &_internal_metadata_, ctx);\n"
        "}\n");
  }
  if (!should_generate_tctable()) {
    if (need_parse_function) {
      GenerateLoopingParseFunction(format);
    }
    return;
  }
  if (should_generate_guarded_tctable()) {
    format("#ifdef PROTOBUF_TAIL_CALL_TABLE_PARSER_ENABLED\n\n");
  }
  if (need_parse_function) {
    GenerateTailcallParseFunction(format);
  }
  if (tc_table_info_->use_generated_fallback) {
    GenerateTailcallFallbackFunction(format);
  }
  GenerateTailcallFieldParseFunctions(format);
  if (should_generate_guarded_tctable()) {
    if (need_parse_function) {
      format("\n#else  // PROTOBUF_TAIL_CALL_TABLE_PARSER_ENABLED\n\n");
      GenerateLoopingParseFunction(format);
    }
    format("\n#endif  // PROTOBUF_TAIL_CALL_TABLE_PARSER_ENABLED\n");
  }
}

bool ParseFunctionGenerator::should_generate_tctable() const {
  if (options_.tctable_mode == Options::kTCTableNever) {
    return false;
  }
  return true;
}

void ParseFunctionGenerator::GenerateTailcallParseFunction(Formatter& format) {
  GOOGLE_CHECK(should_generate_tctable());

  // Generate an `_InternalParse` that starts the tail-calling loop.
  format(
      "const char* $classname$::_InternalParse(\n"
      "    const char* ptr, ::$proto_ns$::internal::ParseContext* ctx) {\n"
      "$annotate_deserialize$"
      "  ptr = ::$proto_ns$::internal::TcParser<$1$>::ParseLoop(\n"
      "      this, ptr, ctx, &_table_.header);\n",
      tc_table_info_->table_size_log2);
  format(
      "  return ptr;\n"
      "}\n\n");
}

void ParseFunctionGenerator::GenerateTailcallFallbackFunction(
    Formatter& format) {
  GOOGLE_CHECK(should_generate_tctable());
  format(
      "const char* $classname$::Tct_ParseFallback(PROTOBUF_TC_PARAM_DECL) {\n"
      "#define CHK_(x) if (PROTOBUF_PREDICT_FALSE(!(x))) return nullptr\n");
  format.Indent();
  format("auto* typed_msg = static_cast<$classname$*>(msg);\n");

  if (num_hasbits_ > 0) {
    // Sync hasbits
    format("typed_msg->_has_bits_[0] = hasbits;\n");
  }

  format.Set("msg", "typed_msg->");
  format.Set("this", "typed_msg");
  format.Set("has_bits", "typed_msg->_has_bits_");
  format.Set("next_tag", "goto next_tag");
  GenerateParseIterationBody(format, descriptor_,
                             tc_table_info_->fallback_fields);

  format.Outdent();
  format(
      "next_tag:\n"
      "message_done:\n"
      "  return ptr;\n"
      "#undef CHK_\n"
      "}\n");
}

void ParseFunctionGenerator::GenerateTailcallFieldParseFunctions(
    Formatter& format) {
  GOOGLE_CHECK(should_generate_tctable());
  // There are four cases where a tailcall target are needed for messages:
  //   {singular, repeated} x {1, 2}-byte tag
  struct {
    const char* type;
    int size;
  } const kTagLayouts[] = {
      {"uint8_t", 1},
      {"uint16_t", 2},
  };
  // Singular:
  for (const auto& layout : kTagLayouts) {
    // Guard macros are defined in port_def.inc.
    format(
        "#if PROTOBUF_TC_STATIC_PARSE_SINGULAR$1$\n"
        "const char* $classname$::Tct_ParseS$1$(PROTOBUF_TC_PARAM_DECL) {\n"
        "  if (PROTOBUF_PREDICT_FALSE(data.coded_tag<$2$>() != 0))\n"
        "    PROTOBUF_MUSTTAIL "
        "return table->fallback(PROTOBUF_TC_PARAM_PASS);\n"
        "  ptr += $1$;\n"
        "  hasbits |= (uint64_t{1} << data.hasbit_idx());\n"
        "  ::$proto_ns$::internal::TcParserBase::SyncHasbits"
        "(msg, hasbits, table);\n"
        "  auto& field = ::$proto_ns$::internal::TcParserBase::"
        "RefAt<$classtype$*>(msg, data.offset());\n"
        "  if (field == nullptr)\n"
        "    field = CreateMaybeMessage<$classtype$>(ctx->data().arena);\n"
        "  return ctx->ParseMessage(field, ptr);\n"
        "}\n"
        "#endif  // PROTOBUF_TC_STATIC_PARSE_SINGULAR$1$\n",
        layout.size, layout.type);
  }
  // Repeated:
  for (const auto& layout : kTagLayouts) {
    // Guard macros are defined in port_def.inc.
    format(
        "#if PROTOBUF_TC_STATIC_PARSE_REPEATED$1$\n"
        "const char* $classname$::Tct_ParseR$1$(PROTOBUF_TC_PARAM_DECL) {\n"
        "  if (PROTOBUF_PREDICT_FALSE(data.coded_tag<$2$>() != 0)) {\n"
        "    PROTOBUF_MUSTTAIL "
        "return table->fallback(PROTOBUF_TC_PARAM_PASS);\n"
        "  }\n"
        "  ptr += $1$;\n"
        "  auto& field = ::$proto_ns$::internal::TcParserBase::RefAt<"
        "::$proto_ns$::RepeatedPtrField<$classname$>>(msg, data.offset());\n"
        "  ::$proto_ns$::internal::TcParserBase::SyncHasbits"
        "(msg, hasbits, table);\n"
        "  ptr = ctx->ParseMessage(field.Add(), ptr);\n"
        "  return ptr;\n"
        "}\n"
        "#endif  // PROTOBUF_TC_STATIC_PARSE_REPEATED$1$\n",
        layout.size, layout.type);
  }
}

void ParseFunctionGenerator::GenerateDataDecls(io::Printer* printer) {
  if (!should_generate_tctable()) {
    return;
  }
  Formatter format(printer, variables_);
  if (should_generate_guarded_tctable()) {
    format.Outdent();
    format("#ifdef PROTOBUF_TAIL_CALL_TABLE_PARSER_ENABLED\n");
    format.Indent();
  }
  format(
      "static const ::$proto_ns$::internal::TailCallParseTable<$1$>\n"
      "    _table_;\n",
      tc_table_info_->table_size_log2);
  if (should_generate_guarded_tctable()) {
    format.Outdent();
    format("#endif  // PROTOBUF_TAIL_CALL_TABLE_PARSER_ENABLED\n");
    format.Indent();
  }
}

void ParseFunctionGenerator::GenerateDataDefinitions(io::Printer* printer) {
  if (!should_generate_tctable()) {
    return;
  }
  Formatter format(printer, variables_);
  if (should_generate_guarded_tctable()) {
    format("#ifdef PROTOBUF_TAIL_CALL_TABLE_PARSER_ENABLED\n");
  }
  GenerateTailCallTable(format);
  if (should_generate_guarded_tctable()) {
    format("#endif  // PROTOBUF_TAIL_CALL_TABLE_PARSER_ENABLED\n");
  }
}

void ParseFunctionGenerator::GenerateLoopingParseFunction(Formatter& format) {
  format(
      "const char* $classname$::_InternalParse(const char* ptr, "
      "::$proto_ns$::internal::ParseContext* ctx) {\n"
      "$annotate_deserialize$"
      "#define CHK_(x) if (PROTOBUF_PREDICT_FALSE(!(x))) goto failure\n");
  format.Indent();
  format.Set("msg", "");
  format.Set("this", "this");
  int hasbits_size = 0;
  if (num_hasbits_ > 0) {
    hasbits_size = (num_hasbits_ + 31) / 32;
  }
  // For now only optimize small hasbits.
  if (hasbits_size != 1) hasbits_size = 0;
  if (hasbits_size) {
    format("_Internal::HasBits has_bits{};\n");
    format.Set("has_bits", "has_bits");
  } else {
    format.Set("has_bits", "_has_bits_");
  }
  format.Set("next_tag", "continue");
  format("while (!ctx->Done(&ptr)) {\n");
  format.Indent();

  GenerateParseIterationBody(format, descriptor_,
                             GetOrderedFields(descriptor_, options_));

  format.Outdent();
  format("}  // while\n");

  format.Outdent();
  format("message_done:\n");
  if (hasbits_size) format("  _has_bits_.Or(has_bits);\n");

  format(
      "  return ptr;\n"
      "failure:\n"
      "  ptr = nullptr;\n"
      "  goto message_done;\n"
      "#undef CHK_\n"
      "}\n");
}

void ParseFunctionGenerator::GenerateTailCallTable(Formatter& format) {
  GOOGLE_CHECK(should_generate_tctable());
  // All entries without a fast-path parsing function need a fallback.
  std::string fallback;
  if (tc_table_info_->use_generated_fallback) {
    fallback = ClassName(descriptor_) + "::Tct_ParseFallback";
  } else {
    fallback = TcParserBaseName(options_) + "GenericFallback";
    if (GetOptimizeFor(descriptor_->file(), options_) ==
        FileOptions::LITE_RUNTIME) {
      fallback += "Lite";
    }
  }

  // For simplicity and speed, the table is not covering all proto
  // configurations. This model uses a fallback to cover all situations that
  // the table can't accommodate, together with unknown fields or extensions.
  // These are number of fields over 32, fields with 3 or more tag bytes,
  // maps, weak fields, lazy, more than 1 extension range. In the cases
  // the table is sufficient we can use a generic routine, that just handles
  // unknown fields and potentially an extension range.
  format(
      "const ::$proto_ns$::internal::TailCallParseTable<$1$>\n"
      "    $classname$::_table_ = {\n",
      tc_table_info_->table_size_log2);
  format.Indent();
  format("{\n");
  format.Indent();
  if (num_hasbits_ > 0 || IsMapEntryMessage(descriptor_)) {
    format("PROTOBUF_FIELD_OFFSET($classname$, _has_bits_),\n");
  } else {
    format("0,  // no _has_bits_\n");
  }
  if (descriptor_->extension_range_count() == 1) {
    format(
        "PROTOBUF_FIELD_OFFSET($classname$, _extensions_),\n"
        "$1$, $2$,  // extension_range_{low,high}\n",
        descriptor_->extension_range(0)->start,
        descriptor_->extension_range(0)->end);
  } else {
    format("0, 0, 0,  // no _extensions_\n");
  }
  format(
      "&$1$._instance,\n"
      "$2$  // fallback\n",
      DefaultInstanceName(descriptor_, options_), fallback);
  format.Outdent();
  format("}, {\n");
  format.Indent();
  for (const auto& info : tc_table_info_->fast_path_fields) {
    if (info.field != nullptr) {
      PrintFieldComment(format, info.field);
    }
    format("{$1$, ", info.func_name.empty() ? fallback : info.func_name);
    if (info.bits.data) {
      GOOGLE_DCHECK_NE(nullptr, info.field);
      format(
          "{$1$, $2$, "
          "static_cast<uint16_t>(PROTOBUF_FIELD_OFFSET($classname$, $3$_))}",
          info.bits.coded_tag(), info.bits.hasbit_idx(), FieldName(info.field));
    } else {
      format("{}");
    }
    format("},\n");
  }
  format.Outdent();
  format("},\n");  // entries[]
  format.Outdent();
  format("};\n\n");  // _table_
}

void ParseFunctionGenerator::GenerateArenaString(Formatter& format,
                                                 const FieldDescriptor* field) {
  if (HasHasbit(field)) {
    format("_Internal::set_has_$1$(&$has_bits$);\n", FieldName(field));
  }
  std::string default_string =
      field->default_value_string().empty()
          ? "::" + ProtobufNamespace(options_) +
                "::internal::GetEmptyStringAlreadyInited()"
          : QualifiedClassName(field->containing_type(), options_) +
                "::" + MakeDefaultName(field) + ".get()";
  format(
      "if (arena != nullptr) {\n"
      "  ptr = ctx->ReadArenaString(ptr, &$msg$$name$_, arena");
  if (IsStringInlined(field, options_)) {
    GOOGLE_DCHECK(!inlined_string_indices_.empty());
    int inlined_string_index = inlined_string_indices_[field->index()];
    GOOGLE_DCHECK_GE(inlined_string_index, 0);
    format(
        ", $msg$_internal_$name$_donated()"
        ", &$msg$_inlined_string_donated_[$1$]"
        ", ~0x$2$u",
        inlined_string_index / 32,
        strings::Hex(1u << (inlined_string_index % 32), strings::ZERO_PAD_8));
  }
  format(
      ");\n"
      "} else {\n"
      "  ptr = ::$proto_ns$::internal::InlineGreedyStringParser("
      "$msg$$name$_.MutableNoArenaNoDefault(&$1$), ptr, ctx);\n"
      "}\n"
      "const std::string* str = &$msg$$name$_.Get(); (void)str;\n",
      default_string);
}

void ParseFunctionGenerator::GenerateStrings(Formatter& format,
                                             const FieldDescriptor* field,
                                             bool check_utf8) {
  FieldOptions::CType ctype = FieldOptions::STRING;
  if (!options_.opensource_runtime) {
    // Open source doesn't support other ctypes;
    ctype = field->options().ctype();
  }
  if (!field->is_repeated() && !options_.opensource_runtime &&
      GetOptimizeFor(field->file(), options_) != FileOptions::LITE_RUNTIME &&
      // For now only use arena string for strings with empty defaults.
      field->default_value_string().empty() &&
      !field->real_containing_oneof() && ctype == FieldOptions::STRING) {
    GenerateArenaString(format, field);
  } else {
    std::string parser_name;
    switch (ctype) {
      case FieldOptions::STRING:
        parser_name = "GreedyStringParser";
        break;
      case FieldOptions::CORD:
        parser_name = "CordParser";
        break;
      case FieldOptions::STRING_PIECE:
        parser_name = "StringPieceParser";
        break;
    }
    format(
        "auto str = $msg$$1$$2$_$name$();\n"
        "ptr = ::$proto_ns$::internal::Inline$3$(str, ptr, ctx);\n",
        HasInternalAccessors(ctype) ? "_internal_" : "",
        field->is_repeated() && !field->is_packable() ? "add" : "mutable",
        parser_name);
  }
  if (!check_utf8) return;  // return if this is a bytes field
  auto level = GetUtf8CheckMode(field, options_);
  switch (level) {
    case Utf8CheckMode::kNone:
      return;
    case Utf8CheckMode::kVerify:
      format("#ifndef NDEBUG\n");
      break;
    case Utf8CheckMode::kStrict:
      format("CHK_(");
      break;
  }
  std::string field_name;
  field_name = "nullptr";
  if (HasDescriptorMethods(field->file(), options_)) {
    field_name = StrCat("\"", field->full_name(), "\"");
  }
  format("::$proto_ns$::internal::VerifyUTF8(str, $1$)", field_name);
  switch (level) {
    case Utf8CheckMode::kNone:
      return;
    case Utf8CheckMode::kVerify:
      format(
          ";\n"
          "#endif  // !NDEBUG\n");
      break;
    case Utf8CheckMode::kStrict:
      format(");\n");
      break;
  }
}

void ParseFunctionGenerator::GenerateLengthDelim(Formatter& format,
                                                 const FieldDescriptor* field) {
  if (field->is_packable()) {
    if (field->type() == FieldDescriptor::TYPE_ENUM &&
        !HasPreservingUnknownEnumSemantics(field)) {
      std::string enum_type = QualifiedClassName(field->enum_type(), options_);
      format(
          "ptr = "
          "::$proto_ns$::internal::Packed$1$Parser<$unknown_fields_type$>("
          "$msg$_internal_mutable_$name$(), ptr, ctx, $2$_IsValid, "
          "&$msg$_internal_metadata_, $3$);\n",
          DeclaredTypeMethodName(field->type()), enum_type, field->number());
    } else {
      format(
          "ptr = ::$proto_ns$::internal::Packed$1$Parser("
          "$msg$_internal_mutable_$name$(), ptr, ctx);\n",
          DeclaredTypeMethodName(field->type()));
    }
  } else {
    auto field_type = field->type();
    switch (field_type) {
      case FieldDescriptor::TYPE_STRING:
        GenerateStrings(format, field, true /* utf8 */);
        break;
      case FieldDescriptor::TYPE_BYTES:
        GenerateStrings(format, field, false /* utf8 */);
        break;
      case FieldDescriptor::TYPE_MESSAGE: {
        if (field->is_map()) {
          const FieldDescriptor* val =
              field->message_type()->FindFieldByName("value");
          GOOGLE_CHECK(val);
          if (val->type() == FieldDescriptor::TYPE_ENUM &&
              !HasPreservingUnknownEnumSemantics(field)) {
            format(
                "auto object = "
                "::$proto_ns$::internal::InitEnumParseWrapper<"
                "$unknown_fields_type$>(&$msg$$name$_, $1$_IsValid, "
                "$2$, &$msg$_internal_metadata_);\n"
                "ptr = ctx->ParseMessage(&object, ptr);\n",
                QualifiedClassName(val->enum_type(), options_),
                field->number());
          } else {
            format("ptr = ctx->ParseMessage(&$msg$$name$_, ptr);\n");
          }
        } else if (IsLazy(field, options_, scc_analyzer_)) {
          if (field->real_containing_oneof()) {
            format(
                "if (!$msg$_internal_has_$name$()) {\n"
                "  $msg$clear_$1$();\n"
                "  $msg$$1$_.$name$_ = ::$proto_ns$::Arena::CreateMessage<\n"
                "      ::$proto_ns$::internal::LazyField>("
                "$msg$GetArenaForAllocation());\n"
                "  $msg$set_has_$name$();\n"
                "}\n"
                "ptr = ctx->ParseMessage($msg$$1$_.$name$_, ptr);\n",
                field->containing_oneof()->name());
          } else if (HasHasbit(field)) {
            format(
                "_Internal::set_has_$name$(&$has_bits$);\n"
                "ptr = ctx->ParseMessage(&$msg$$name$_, ptr);\n");
          } else {
            format("ptr = ctx->ParseMessage(&$msg$$name$_, ptr);\n");
          }
        } else if (IsImplicitWeakField(field, options_, scc_analyzer_)) {
          if (!field->is_repeated()) {
            format(
                "ptr = ctx->ParseMessage(_Internal::mutable_$name$($this$), "
                "ptr);\n");
          } else {
            format(
                "ptr = ctx->ParseMessage($msg$$name$_.AddWeak("
                "reinterpret_cast<const ::$proto_ns$::MessageLite*>($1$ptr_)"
                "), ptr);\n",
                QualifiedDefaultInstanceName(field->message_type(), options_));
          }
        } else if (IsWeak(field, options_)) {
          format(
              "{\n"
              "  auto* default_ = &reinterpret_cast<const Message&>($1$);\n"
              "  ptr = ctx->ParseMessage($msg$_weak_field_map_.MutableMessage("
              "$2$, default_), ptr);\n"
              "}\n",
              QualifiedDefaultInstanceName(field->message_type(), options_),
              field->number());
        } else {
          format(
              "ptr = ctx->ParseMessage($msg$_internal_$mutable_field$(), "
              "ptr);\n");
        }
        break;
      }
      default:
        GOOGLE_LOG(FATAL) << "Illegal combination for length delimited wiretype "
                   << " filed type is " << field->type();
    }
  }
}

static bool ShouldRepeat(const FieldDescriptor* descriptor,
                         WireFormatLite::WireType wiretype) {
  constexpr int kMaxTwoByteFieldNumber = 16 * 128;
  return descriptor->number() < kMaxTwoByteFieldNumber &&
         descriptor->is_repeated() &&
         (!descriptor->is_packable() ||
          wiretype != WireFormatLite::WIRETYPE_LENGTH_DELIMITED);
}

void ParseFunctionGenerator::GenerateFieldBody(
    Formatter& format, WireFormatLite::WireType wiretype,
    const FieldDescriptor* field) {
  Formatter::SaveState formatter_state(&format);
  format.AddMap(
      {{"name", FieldName(field)},
       {"primitive_type", PrimitiveTypeName(options_, field->cpp_type())}});
  if (field->is_repeated()) {
    format.AddMap({{"put_field", StrCat("add_", FieldName(field))},
                   {"mutable_field", StrCat("add_", FieldName(field))}});
  } else {
    format.AddMap(
        {{"put_field", StrCat("set_", FieldName(field))},
         {"mutable_field", StrCat("mutable_", FieldName(field))}});
  }
  uint32_t tag = WireFormatLite::MakeTag(field->number(), wiretype);
  switch (wiretype) {
    case WireFormatLite::WIRETYPE_VARINT: {
      std::string type = PrimitiveTypeName(options_, field->cpp_type());
      if (field->type() == FieldDescriptor::TYPE_ENUM) {
        format.Set("enum_type",
                   QualifiedClassName(field->enum_type(), options_));
        format(
            "$uint64$ val = ::$proto_ns$::internal::ReadVarint64(&ptr);\n"
            "CHK_(ptr);\n");
        if (!HasPreservingUnknownEnumSemantics(field)) {
          format("if (PROTOBUF_PREDICT_TRUE($enum_type$_IsValid(val))) {\n");
          format.Indent();
        }
        format("$msg$_internal_$put_field$(static_cast<$enum_type$>(val));\n");
        if (!HasPreservingUnknownEnumSemantics(field)) {
          format.Outdent();
          format(
              "} else {\n"
              "  ::$proto_ns$::internal::WriteVarint("
              "$1$, val, $msg$mutable_unknown_fields());\n"
              "}\n",
              field->number());
        }
      } else {
        std::string size = (field->type() == FieldDescriptor::TYPE_SINT32 ||
                            field->type() == FieldDescriptor::TYPE_UINT32)
                               ? "32"
                               : "64";
        std::string zigzag;
        if ((field->type() == FieldDescriptor::TYPE_SINT32 ||
             field->type() == FieldDescriptor::TYPE_SINT64)) {
          zigzag = "ZigZag";
        }
        if (field->is_repeated() || field->real_containing_oneof()) {
          format(
              "$msg$_internal_$put_field$("
              "::$proto_ns$::internal::ReadVarint$1$$2$(&ptr));\n"
              "CHK_(ptr);\n",
              zigzag, size);
        } else {
          if (HasHasbit(field)) {
            format("_Internal::set_has_$name$(&$has_bits$);\n");
          }
          format(
              "$msg$$name$_ = ::$proto_ns$::internal::ReadVarint$1$$2$(&ptr);\n"
              "CHK_(ptr);\n",
              zigzag, size);
        }
      }
      break;
    }
    case WireFormatLite::WIRETYPE_FIXED32:
    case WireFormatLite::WIRETYPE_FIXED64: {
      if (field->is_repeated() || field->real_containing_oneof()) {
        format(
            "$msg$_internal_$put_field$("
            "::$proto_ns$::internal::UnalignedLoad<$primitive_type$>(ptr));\n"
            "ptr += sizeof($primitive_type$);\n");
      } else {
        if (HasHasbit(field)) {
          format("_Internal::set_has_$name$(&$has_bits$);\n");
        }
        format(
            "$msg$$name$_ = "
            "::$proto_ns$::internal::UnalignedLoad<$primitive_type$>(ptr);\n"
            "ptr += sizeof($primitive_type$);\n");
      }
      break;
    }
    case WireFormatLite::WIRETYPE_LENGTH_DELIMITED: {
      GenerateLengthDelim(format, field);
      format("CHK_(ptr);\n");
      break;
    }
    case WireFormatLite::WIRETYPE_START_GROUP: {
      format(
          "ptr = ctx->ParseGroup($msg$_internal_$mutable_field$(), ptr, $1$);\n"
          "CHK_(ptr);\n",
          tag);
      break;
    }
    case WireFormatLite::WIRETYPE_END_GROUP: {
      GOOGLE_LOG(FATAL) << "Can't have end group field\n";
      break;
    }
  }  // switch (wire_type)
}

// Returns the tag for this field and in case of repeated packable fields,
// sets a fallback tag in fallback_tag_ptr.
static uint32_t ExpectedTag(const FieldDescriptor* field,
                            uint32_t* fallback_tag_ptr) {
  uint32_t expected_tag;
  if (field->is_packable()) {
    auto expected_wiretype = WireFormat::WireTypeForFieldType(field->type());
    expected_tag = WireFormatLite::MakeTag(field->number(), expected_wiretype);
    GOOGLE_CHECK(expected_wiretype != WireFormatLite::WIRETYPE_LENGTH_DELIMITED);
    auto fallback_wiretype = WireFormatLite::WIRETYPE_LENGTH_DELIMITED;
    uint32_t fallback_tag =
        WireFormatLite::MakeTag(field->number(), fallback_wiretype);

    if (field->is_packed()) std::swap(expected_tag, fallback_tag);
    *fallback_tag_ptr = fallback_tag;
  } else {
    auto expected_wiretype = WireFormat::WireTypeForField(field);
    expected_tag = WireFormatLite::MakeTag(field->number(), expected_wiretype);
  }
  return expected_tag;
}

// These variables are used by the generated parse iteration, and must already
// be defined in the generated code:
// - `const char* ptr`: the input buffer.
// - `ParseContext* ctx`: the associated context for `ptr`.
// - implicit `this`: i.e., we must be in a non-static member function.
//
// The macro `CHK_(x)` must be defined. It should return an error condition if
// the macro parameter is false.
//
// Whenever an END_GROUP tag was read, or tag 0 was read, the generated code
// branches to the label `message_done`.
//
// These formatter variables are used:
// - `next_tag`: a single statement to begin parsing the next tag.
//
// At the end of the generated code, the enclosing function should proceed to
// parse the next tag in the stream.
void ParseFunctionGenerator::GenerateParseIterationBody(
    Formatter& format, const Descriptor* descriptor,
    const std::vector<const FieldDescriptor*>& ordered_fields) {
  format(
      "$uint32$ tag;\n"
      "ptr = ::$proto_ns$::internal::ReadTag(ptr, &tag);\n");

  if (!ordered_fields.empty()) {
    GenerateFieldSwitch(format, ordered_fields);
    // Each field `case` only considers field number. Field numbers that are
    // not defined in the message, or tags with an incompatible wire type, are
    // considered "unusual" cases. They will be handled by the logic below.
    format.Outdent();
    format("handle_unusual:\n");
    format.Indent();
  }

  // Unusual/extension/unknown case:
  format(
      "if ((tag == 0) || ((tag & 7) == 4)) {\n"
      "  CHK_(ptr);\n"
      "  ctx->SetLastTag(tag);\n"
      "  goto message_done;\n"
      "}\n");
  if (IsMapEntryMessage(descriptor)) {
    format("$next_tag$;\n");
  } else {
    if (descriptor->extension_range_count() > 0) {
      format("if (");
      for (int i = 0; i < descriptor->extension_range_count(); i++) {
        const Descriptor::ExtensionRange* range =
            descriptor->extension_range(i);
        if (i > 0) format(" ||\n    ");

        uint32_t start_tag = WireFormatLite::MakeTag(
            range->start, static_cast<WireFormatLite::WireType>(0));
        uint32_t end_tag = WireFormatLite::MakeTag(
            range->end, static_cast<WireFormatLite::WireType>(0));

        if (range->end > FieldDescriptor::kMaxNumber) {
          format("($1$u <= tag)", start_tag);
        } else {
          format("($1$u <= tag && tag < $2$u)", start_tag, end_tag);
        }
      }
      format(
          ") {\n"
          "  ptr = $msg$_extensions_.ParseField(tag, ptr, "
          "internal_default_instance(), &$msg$_internal_metadata_, ctx);\n"
          "  CHK_(ptr != nullptr);\n"
          "  $next_tag$;\n"
          "}\n");
    }
    format(
        "ptr = UnknownFieldParse(\n"
        "    tag,\n"
        "    $msg$_internal_metadata_.mutable_unknown_fields<"
        "$unknown_fields_type$>(),\n"
        "    ptr, ctx);\n"
        "CHK_(ptr != nullptr);\n");
  }
}

void ParseFunctionGenerator::GenerateFieldSwitch(
    Formatter& format,
    const std::vector<const FieldDescriptor*>& ordered_fields) {
  format("switch (tag >> 3) {\n");
  format.Indent();

  for (const auto* field : ordered_fields) {
    PrintFieldComment(format, field);
    format("case $1$:\n", field->number());
    format.Indent();
    uint32_t fallback_tag = 0;
    uint32_t expected_tag = ExpectedTag(field, &fallback_tag);
    format("if (PROTOBUF_PREDICT_TRUE(static_cast<$uint8$>(tag) == $1$)) {\n",
           expected_tag & 0xFF);
    format.Indent();
    auto wiretype = WireFormatLite::GetTagWireType(expected_tag);
    uint32_t tag = WireFormatLite::MakeTag(field->number(), wiretype);
    int tag_size = io::CodedOutputStream::VarintSize32(tag);
    bool is_repeat = ShouldRepeat(field, wiretype);
    if (is_repeat) {
      format(
          "ptr -= $1$;\n"
          "do {\n"
          "  ptr += $1$;\n",
          tag_size);
      format.Indent();
    }
    GenerateFieldBody(format, wiretype, field);
    if (is_repeat) {
      format.Outdent();
      format(
          "  if (!ctx->DataAvailable(ptr)) break;\n"
          "} while (::$proto_ns$::internal::ExpectTag<$1$>(ptr));\n",
          tag);
    }
    format.Outdent();
    if (fallback_tag) {
      format("} else if (static_cast<$uint8$>(tag) == $1$) {\n",
             fallback_tag & 0xFF);
      format.Indent();
      GenerateFieldBody(format, WireFormatLite::GetTagWireType(fallback_tag),
                        field);
      format.Outdent();
    }
    format(
        "} else\n"
        "  goto handle_unusual;\n"
        "$next_tag$;\n");
    format.Outdent();
  }  // for loop over ordered fields

  format(
      "default:\n"
      "  goto handle_unusual;\n");
  format.Outdent();
  format("}  // switch\n");
}

namespace {

std::string FieldParseFunctionName(const FieldDescriptor* field,
                                   const Options& options,
                                   uint32_t table_size_log2) {
  ParseCardinality card =  //
      field->is_packed()               ? ParseCardinality::kPacked
      : field->is_repeated()           ? ParseCardinality::kRepeated
      : field->real_containing_oneof() ? ParseCardinality::kOneof
                                       : ParseCardinality::kSingular;

  TypeFormat type_format;
  switch (field->type()) {
    case FieldDescriptor::TYPE_FIXED64:
    case FieldDescriptor::TYPE_SFIXED64:
    case FieldDescriptor::TYPE_DOUBLE:
      type_format = TypeFormat::kFixed64;
      break;

    case FieldDescriptor::TYPE_FIXED32:
    case FieldDescriptor::TYPE_SFIXED32:
    case FieldDescriptor::TYPE_FLOAT:
      type_format = TypeFormat::kFixed32;
      break;

    case FieldDescriptor::TYPE_INT64:
    case FieldDescriptor::TYPE_UINT64:
      type_format = TypeFormat::kVar64;
      break;

    case FieldDescriptor::TYPE_INT32:
    case FieldDescriptor::TYPE_UINT32:
      type_format = TypeFormat::kVar32;
      break;

    case FieldDescriptor::TYPE_SINT64:
      type_format = TypeFormat::kSInt64;
      break;

    case FieldDescriptor::TYPE_SINT32:
      type_format = TypeFormat::kSInt32;
      break;

    case FieldDescriptor::TYPE_BOOL:
      type_format = TypeFormat::kBool;
      break;

    case FieldDescriptor::TYPE_BYTES:
      type_format = TypeFormat::kBytes;
      break;

    case FieldDescriptor::TYPE_STRING:
      switch (GetUtf8CheckMode(field, options)) {
        case Utf8CheckMode::kNone:
          type_format = TypeFormat::kBytes;
          break;
        case Utf8CheckMode::kStrict:
          type_format = TypeFormat::kString;
          break;
        case Utf8CheckMode::kVerify:
          type_format = TypeFormat::kStringValidateOnly;
          break;
        default:
<<<<<<< HEAD
          GOOGLE_LOG(DFATAL)
              << "Mode not handled: "
              << static_cast<int>(GetUtf8CheckMode(field, options));
=======
          GOOGLE_LOG(DFATAL) << "Mode not handled: "
                      << static_cast<int>(GetUtf8CheckMode(field, options));
>>>>>>> f78fefc1
          return "";
      }
      break;

    default:
      GOOGLE_LOG(DFATAL) << "Type not handled: " << field->DebugString();
      return "";
  }

  return "::" + ProtobufNamespace(options) + "::internal::" +
         GetTailCallFieldHandlerName(card, type_format, table_size_log2,
                                     TagSize(field->number()), options);
}

}  // namespace

std::string GetTailCallFieldHandlerName(ParseCardinality card,
                                        TypeFormat type_format,
                                        int table_size_log2,
                                        int tag_length_bytes,
                                        const Options& options) {
  std::string name;

  switch (card) {
    case ParseCardinality::kPacked:
    case ParseCardinality::kRepeated:
      name = "TcParserBase::";
      break;

    case ParseCardinality::kSingular:
    case ParseCardinality::kOneof:
      switch (type_format) {
        case TypeFormat::kBytes:
        case TypeFormat::kString:
        case TypeFormat::kStringValidateOnly:
          name = "TcParserBase::";
          break;

        default:
          name = StrCat("TcParser<", table_size_log2, ">::");
          break;
      }
  }

  // The field implementation functions are prefixed by cardinality:
  //   `Singular` for optional or implicit fields.
  //   `Repeated` for non-packed repeated.
  //   `Packed` for packed repeated.
  switch (card) {
    case ParseCardinality::kSingular:
      name.append("Singular");
      break;
    case ParseCardinality::kOneof:
      name.append("Oneof");
      break;
    case ParseCardinality::kRepeated:
      name.append("Repeated");
      break;
    case ParseCardinality::kPacked:
      name.append("Packed");
      break;
  }

  // Next in the function name is the TypeFormat-specific name.
  switch (type_format) {
    case TypeFormat::kFixed64:
    case TypeFormat::kFixed32:
      name.append("Fixed");
      break;

    case TypeFormat::kVar64:
    case TypeFormat::kVar32:
    case TypeFormat::kSInt64:
    case TypeFormat::kSInt32:
    case TypeFormat::kBool:
      name.append("Varint");
      break;

    case TypeFormat::kBytes:
    case TypeFormat::kString:
    case TypeFormat::kStringValidateOnly:
      name.append("String");
      break;

    default:
      break;
  }

  name.append("<");

  // Determine the numeric layout type for the parser to use, independent of
  // the specific parsing logic used.
  switch (type_format) {
    case TypeFormat::kVar64:
    case TypeFormat::kFixed64:
      name.append("uint64_t, ");
      break;

    case TypeFormat::kSInt64:
      name.append("int64_t, ");
      break;

    case TypeFormat::kVar32:
    case TypeFormat::kFixed32:
      name.append("uint32_t, ");
      break;

    case TypeFormat::kSInt32:
      name.append("int32_t, ");
      break;

    case TypeFormat::kBool:
      name.append("bool, ");
      break;

    default:
      break;
  }

  name.append(CodedTagType(tag_length_bytes));

  switch (type_format) {
    case TypeFormat::kVar64:
    case TypeFormat::kVar32:
    case TypeFormat::kBool:
      name.append(
          StrCat(", ", TcParserBaseName(options), "kNoConversion"));
      break;

    case TypeFormat::kSInt64:
    case TypeFormat::kSInt32:
      name.append(StrCat(", ", TcParserBaseName(options), "kZigZag"));
      break;

    case TypeFormat::kBytes:
      name.append(StrCat(", ", TcParserBaseName(options), "kNoUtf8"));
      break;

    case TypeFormat::kString:
      name.append(StrCat(", ", TcParserBaseName(options), "kUtf8"));
      break;

    case TypeFormat::kStringValidateOnly:
      name.append(
          StrCat(", ", TcParserBaseName(options), "kUtf8ValidateOnly"));
      break;

    default:
      break;
  }

  name.append(">");
  return name;
}

}  // namespace cpp
}  // namespace compiler
}  // namespace protobuf
}  // namespace google<|MERGE_RESOLUTION|>--- conflicted
+++ resolved
@@ -1146,14 +1146,8 @@
           type_format = TypeFormat::kStringValidateOnly;
           break;
         default:
-<<<<<<< HEAD
-          GOOGLE_LOG(DFATAL)
-              << "Mode not handled: "
-              << static_cast<int>(GetUtf8CheckMode(field, options));
-=======
           GOOGLE_LOG(DFATAL) << "Mode not handled: "
                       << static_cast<int>(GetUtf8CheckMode(field, options));
->>>>>>> f78fefc1
           return "";
       }
       break;
