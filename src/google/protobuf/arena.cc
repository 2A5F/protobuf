--- conflicted
+++ resolved
@@ -56,22 +56,14 @@
 namespace {
 
 PROTOBUF_ATTRIBUTE_NO_DESTROY PROTOBUF_CONSTINIT ArenaBlock
-<<<<<<< HEAD
-kSentryArenaBlock = {};
-=======
     kSentryArenaBlock = {};
->>>>>>> e99b2819
 
 ArenaBlock* SentryArenaBlock() {
   // const_cast<> is okay as kSentryArenaBlock will never be mutated.
   return const_cast<ArenaBlock*>(&kSentryArenaBlock);
 }
 
-<<<<<<< HEAD
-}
-=======
 }  // namespace
->>>>>>> e99b2819
 
 static SerialArena::Memory AllocateMemory(const AllocationPolicy* policy_ptr,
                                           size_t last_size, size_t min_bytes) {
